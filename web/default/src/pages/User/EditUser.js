import React, { useEffect, useState } from 'react';
import { Button, Form, Card } from 'semantic-ui-react';
import { useParams, useNavigate } from 'react-router-dom';
import { API, showError, showSuccess } from '../../helpers';
import { renderQuota, renderQuotaWithPrompt } from '../../helpers/render';

const EditUser = () => {
  const params = useParams();
  const userId = params.id;
  const [loading, setLoading] = useState(true);
  const [inputs, setInputs] = useState({
    username: '',
    display_name: '',
    password: '',
    github_id: '',
    wechat_id: '',
    email: '',
    quota: 0,
    group: 'default',
  });
  const [groupOptions, setGroupOptions] = useState([]);
  const {
    username,
    display_name,
    password,
    github_id,
    wechat_id,
    email,
    quota,
    group,
  } = inputs;
  const handleInputChange = (e, { name, value }) => {
    setInputs((inputs) => ({ ...inputs, [name]: value }));
  };
  const fetchGroups = async () => {
    try {
      let res = await API.get(`/api/group/`);
      setGroupOptions(
        res.data.data.map((group) => ({
          key: group,
          text: group,
          value: group,
        }))
      );
    } catch (error) {
      showError(error.message);
    }
  };
  const navigate = useNavigate();
  const handleCancel = () => {
    navigate('/setting');
  };
  const loadUser = async () => {
    let res = undefined;
    if (userId) {
      res = await API.get(`/api/user/${userId}`);
    } else {
      res = await API.get(`/api/user/self`);
    }
    const { success, message, data } = res.data;
    if (success) {
      data.password = '';
      setInputs(data);
    } else {
      showError(message);
    }
    setLoading(false);
  };
  useEffect(() => {
    loadUser().then();
    if (userId) {
      fetchGroups().then();
    }
  }, []);

  const submit = async () => {
    let res = undefined;
    if (userId) {
      let data = { ...inputs, id: parseInt(userId) };
      if (typeof data.quota === 'string') {
        data.quota = parseInt(data.quota);
      }
      res = await API.put(`/api/user/`, data);
    } else {
      res = await API.put(`/api/user/self`, inputs);
    }
    const { success, message } = res.data;
    if (success) {
      showSuccess('User information updated successfully!');
    } else {
      showError(message);
    }
  };

  return (
<<<<<<< HEAD
    <>
      <Segment loading={loading}>
        <Header as='h3'>Update user information</Header>
        <Form autoComplete='new-password'>
          <Form.Field>
            <Form.Input
              label='Username'
              name='username'
              placeholder={'Please enter a new username'}
              onChange={handleInputChange}
              value={username}
              autoComplete='new-password'
            />
          </Form.Field>
          <Form.Field>
            <Form.Input
              label='Password'
              name='password'
              type={'password'}
              placeholder={'Please enter a new password, at least 8 characters'}
              onChange={handleInputChange}
              value={password}
              autoComplete='new-password'
            />
          </Form.Field>
          <Form.Field>
            <Form.Input
              label='Display name'
              name='display_name'
              placeholder={'Please enter a new display name'}
              onChange={handleInputChange}
              value={display_name}
              autoComplete='new-password'
            />
          </Form.Field>
          {
            userId && <>
              <Form.Field>
                <Form.Dropdown
                  label='Group'
                  placeholder={'Please select a group'}
                  name='group'
                  fluid
                  search
                  selection
                  allowAdditions
                  additionLabel={'Please edit the group rate on the system settings page to add a new group:'}
                  onChange={handleInputChange}
                  value={inputs.group}
                  autoComplete='new-password'
                  options={groupOptions}
                />
              </Form.Field>
              <Form.Field>
                <Form.Input
                  label={`Remaining quota${renderQuotaWithPrompt(quota)}`}
                  name='quota'
                  placeholder={'Please enter a new remaining quota'}
                  onChange={handleInputChange}
                  value={quota}
                  type={'number'}
                  autoComplete='new-password'
                />
              </Form.Field>
            </>
          }
          <Form.Field>
            <Form.Input
              label='Bound GitHub account'
              name='github_id'
              value={github_id}
              autoComplete='new-password'
              placeholder='This item is read-only, users need to bind through the relevant binding button on the personal settings page, cannot be directly modified'
              readOnly
            />
          </Form.Field>
          <Form.Field>
            <Form.Input
              label='Bound WeChat account'
              name='wechat_id'
              value={wechat_id}
              autoComplete='new-password'
              placeholder='This item is read-only, users need to bind through the relevant binding button on the personal settings page, cannot be directly modified'
              readOnly
            />
          </Form.Field>
          <Form.Field>
            <Form.Input
              label='Bound email account'
              name='email'
              value={email}
              autoComplete='new-password'
              placeholder='This item is read-only, users need to bind through the relevant binding button on the personal settings page, cannot be directly modified'
              readOnly
            />
          </Form.Field>
          <Button onClick={handleCancel}>Cancel</Button>
          <Button positive onClick={submit}>Submit</Button>
        </Form>
      </Segment>
    </>
=======
    <div className='dashboard-container'>
      <Card fluid className='chart-card'>
        <Card.Content>
          <Card.Header className='header'>更新用户信息</Card.Header>
          <Form loading={loading} autoComplete='new-password'>
            <Form.Field>
              <Form.Input
                label='用户名'
                name='username'
                placeholder={'请输入新的用户名'}
                onChange={handleInputChange}
                value={username}
                autoComplete='new-password'
              />
            </Form.Field>
            <Form.Field>
              <Form.Input
                label='密码'
                name='password'
                type={'password'}
                placeholder={'请输入新的密码，最短 8 位'}
                onChange={handleInputChange}
                value={password}
                autoComplete='new-password'
              />
            </Form.Field>
            <Form.Field>
              <Form.Input
                label='显示名称'
                name='display_name'
                placeholder={'请输入新的显示名称'}
                onChange={handleInputChange}
                value={display_name}
                autoComplete='new-password'
              />
            </Form.Field>
            {userId && (
              <>
                <Form.Field>
                  <Form.Dropdown
                    label='分组'
                    placeholder={'请选择分组'}
                    name='group'
                    fluid
                    search
                    selection
                    allowAdditions
                    additionLabel={
                      '请在系统设置页面编辑分组倍率以添加新的分组：'
                    }
                    onChange={handleInputChange}
                    value={inputs.group}
                    autoComplete='new-password'
                    options={groupOptions}
                  />
                </Form.Field>
                <Form.Field>
                  <Form.Input
                    label={`剩余额度${renderQuotaWithPrompt(quota)}`}
                    name='quota'
                    placeholder={'请输入新的剩余额度'}
                    onChange={handleInputChange}
                    value={quota}
                    type={'number'}
                    autoComplete='new-password'
                  />
                </Form.Field>
              </>
            )}
            <Form.Field>
              <Form.Input
                label='已绑定的 GitHub 账户'
                name='github_id'
                value={github_id}
                autoComplete='new-password'
                placeholder='此项只读，需要用户通过个人设置页面的相关绑定按钮进行绑定，不可直接修改'
                readOnly
              />
            </Form.Field>
            <Form.Field>
              <Form.Input
                label='已绑定的微信账户'
                name='wechat_id'
                value={wechat_id}
                autoComplete='new-password'
                placeholder='此项只读，需要用户通过个人设置页面的相关绑定按钮进行绑定，不可直接修改'
                readOnly
              />
            </Form.Field>
            <Form.Field>
              <Form.Input
                label='已绑定的邮箱账户'
                name='email'
                value={email}
                autoComplete='new-password'
                placeholder='此项只读，需要用户通过个人设置页面的相关绑定按钮进行绑定，不可直接修改'
                readOnly
              />
            </Form.Field>
            <Button onClick={handleCancel}>取消</Button>
            <Button positive onClick={submit}>
              提交
            </Button>
          </Form>
        </Card.Content>
      </Card>
    </div>
>>>>>>> 93ce6c4c
  );
};

export default EditUser;<|MERGE_RESOLUTION|>--- conflicted
+++ resolved
@@ -93,119 +93,16 @@
   };
 
   return (
-<<<<<<< HEAD
-    <>
-      <Segment loading={loading}>
-        <Header as='h3'>Update user information</Header>
-        <Form autoComplete='new-password'>
-          <Form.Field>
-            <Form.Input
-              label='Username'
-              name='username'
-              placeholder={'Please enter a new username'}
-              onChange={handleInputChange}
-              value={username}
-              autoComplete='new-password'
-            />
-          </Form.Field>
-          <Form.Field>
-            <Form.Input
-              label='Password'
-              name='password'
-              type={'password'}
-              placeholder={'Please enter a new password, at least 8 characters'}
-              onChange={handleInputChange}
-              value={password}
-              autoComplete='new-password'
-            />
-          </Form.Field>
-          <Form.Field>
-            <Form.Input
-              label='Display name'
-              name='display_name'
-              placeholder={'Please enter a new display name'}
-              onChange={handleInputChange}
-              value={display_name}
-              autoComplete='new-password'
-            />
-          </Form.Field>
-          {
-            userId && <>
-              <Form.Field>
-                <Form.Dropdown
-                  label='Group'
-                  placeholder={'Please select a group'}
-                  name='group'
-                  fluid
-                  search
-                  selection
-                  allowAdditions
-                  additionLabel={'Please edit the group rate on the system settings page to add a new group:'}
-                  onChange={handleInputChange}
-                  value={inputs.group}
-                  autoComplete='new-password'
-                  options={groupOptions}
-                />
-              </Form.Field>
-              <Form.Field>
-                <Form.Input
-                  label={`Remaining quota${renderQuotaWithPrompt(quota)}`}
-                  name='quota'
-                  placeholder={'Please enter a new remaining quota'}
-                  onChange={handleInputChange}
-                  value={quota}
-                  type={'number'}
-                  autoComplete='new-password'
-                />
-              </Form.Field>
-            </>
-          }
-          <Form.Field>
-            <Form.Input
-              label='Bound GitHub account'
-              name='github_id'
-              value={github_id}
-              autoComplete='new-password'
-              placeholder='This item is read-only, users need to bind through the relevant binding button on the personal settings page, cannot be directly modified'
-              readOnly
-            />
-          </Form.Field>
-          <Form.Field>
-            <Form.Input
-              label='Bound WeChat account'
-              name='wechat_id'
-              value={wechat_id}
-              autoComplete='new-password'
-              placeholder='This item is read-only, users need to bind through the relevant binding button on the personal settings page, cannot be directly modified'
-              readOnly
-            />
-          </Form.Field>
-          <Form.Field>
-            <Form.Input
-              label='Bound email account'
-              name='email'
-              value={email}
-              autoComplete='new-password'
-              placeholder='This item is read-only, users need to bind through the relevant binding button on the personal settings page, cannot be directly modified'
-              readOnly
-            />
-          </Form.Field>
-          <Button onClick={handleCancel}>Cancel</Button>
-          <Button positive onClick={submit}>Submit</Button>
-        </Form>
-      </Segment>
-    </>
-=======
     <div className='dashboard-container'>
       <Card fluid className='chart-card'>
         <Card.Content>
-          <Card.Header className='header'>更新用户信息</Card.Header>
+          <Card.Header className='header'>Update User Information</Card.Header>
           <Form loading={loading} autoComplete='new-password'>
             <Form.Field>
               <Form.Input
-                label='用户名'
+                label='Username'
                 name='username'
-                placeholder={'请输入新的用户名'}
+                placeholder={'Please enter new username'}
                 onChange={handleInputChange}
                 value={username}
                 autoComplete='new-password'
@@ -213,10 +110,10 @@
             </Form.Field>
             <Form.Field>
               <Form.Input
-                label='密码'
+                label='Password'
                 name='password'
                 type={'password'}
-                placeholder={'请输入新的密码，最短 8 位'}
+                placeholder={'Please enter new password, minimum 8 characters'}
                 onChange={handleInputChange}
                 value={password}
                 autoComplete='new-password'
@@ -224,9 +121,9 @@
             </Form.Field>
             <Form.Field>
               <Form.Input
-                label='显示名称'
+                label='Display Name'
                 name='display_name'
-                placeholder={'请输入新的显示名称'}
+                placeholder={'Please enter new display name'}
                 onChange={handleInputChange}
                 value={display_name}
                 autoComplete='new-password'
@@ -236,15 +133,15 @@
               <>
                 <Form.Field>
                   <Form.Dropdown
-                    label='分组'
-                    placeholder={'请选择分组'}
+                    label='Group'
+                    placeholder={'Please select group'}
                     name='group'
                     fluid
                     search
                     selection
                     allowAdditions
                     additionLabel={
-                      '请在系统设置页面编辑分组倍率以添加新的分组：'
+                      'Please edit group ratios in system settings to add new groups:'
                     }
                     onChange={handleInputChange}
                     value={inputs.group}
@@ -254,9 +151,9 @@
                 </Form.Field>
                 <Form.Field>
                   <Form.Input
-                    label={`剩余额度${renderQuotaWithPrompt(quota)}`}
+                    label={`Remaining Quota ${renderQuotaWithPrompt(quota)}`}
                     name='quota'
-                    placeholder={'请输入新的剩余额度'}
+                    placeholder={'Please enter new remaining quota'}
                     onChange={handleInputChange}
                     value={quota}
                     type={'number'}
@@ -267,43 +164,42 @@
             )}
             <Form.Field>
               <Form.Input
-                label='已绑定的 GitHub 账户'
+                label='Bound GitHub Account'
                 name='github_id'
                 value={github_id}
                 autoComplete='new-password'
-                placeholder='此项只读，需要用户通过个人设置页面的相关绑定按钮进行绑定，不可直接修改'
+                placeholder='This field is read-only. Users need to bind through the relevant button on the personal settings page, cannot be modified directly'
                 readOnly
               />
             </Form.Field>
             <Form.Field>
               <Form.Input
-                label='已绑定的微信账户'
+                label='Bound WeChat Account'
                 name='wechat_id'
                 value={wechat_id}
                 autoComplete='new-password'
-                placeholder='此项只读，需要用户通过个人设置页面的相关绑定按钮进行绑定，不可直接修改'
+                placeholder='This field is read-only. Users need to bind through the relevant button on the personal settings page, cannot be modified directly'
                 readOnly
               />
             </Form.Field>
             <Form.Field>
               <Form.Input
-                label='已绑定的邮箱账户'
+                label='Bound Email Account'
                 name='email'
                 value={email}
                 autoComplete='new-password'
-                placeholder='此项只读，需要用户通过个人设置页面的相关绑定按钮进行绑定，不可直接修改'
+                placeholder='This field is read-only. Users need to bind through the relevant button on the personal settings page, cannot be modified directly'
                 readOnly
               />
             </Form.Field>
-            <Button onClick={handleCancel}>取消</Button>
+            <Button onClick={handleCancel}>Cancel</Button>
             <Button positive onClick={submit}>
-              提交
+              Submit
             </Button>
           </Form>
         </Card.Content>
       </Card>
     </div>
->>>>>>> 93ce6c4c
   );
 };
 
