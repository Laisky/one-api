import React from 'react';
import { Card } from 'semantic-ui-react';
import TokensTable from '../../components/TokensTable';

const Token = () => (
<<<<<<< HEAD
  <>
    <Segment>
      <Header as='h3'>My keys</Header>
      <TokensTable/>
    </Segment>
  </>
=======
  <div className='dashboard-container'>
    <Card fluid className='chart-card'>
      <Card.Content>
        <Card.Header className='header'>令牌管理</Card.Header>
        <TokensTable />
      </Card.Content>
    </Card>
  </div>
>>>>>>> 93ce6c4c
);

export default Token;<|MERGE_RESOLUTION|>--- conflicted
+++ resolved
@@ -3,23 +3,14 @@
 import TokensTable from '../../components/TokensTable';
 
 const Token = () => (
-<<<<<<< HEAD
-  <>
-    <Segment>
-      <Header as='h3'>My keys</Header>
-      <TokensTable/>
-    </Segment>
-  </>
-=======
   <div className='dashboard-container'>
     <Card fluid className='chart-card'>
       <Card.Content>
-        <Card.Header className='header'>令牌管理</Card.Header>
+        <Card.Header className='header'>Apikeys</Card.Header>
         <TokensTable />
       </Card.Content>
     </Card>
   </div>
->>>>>>> 93ce6c4c
 );
 
 export default Token;