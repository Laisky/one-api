import React, { useContext, useEffect, useState } from 'react';
import { useTranslation } from 'react-i18next';
import { Card, Grid, Header } from 'semantic-ui-react';
import { API, showError, showNotice, timestamp2string } from '../../helpers';
import { StatusContext } from '../../context/Status';
import { marked } from 'marked';
import { UserContext } from '../../context/User';
import { Link } from 'react-router-dom';

const Home = () => {
  const { t } = useTranslation();
  const [statusState, statusDispatch] = useContext(StatusContext);
  const [homePageContentLoaded, setHomePageContentLoaded] = useState(false);
  const [homePageContent, setHomePageContent] = useState('');
  const [userState] = useContext(UserContext);

  const displayNotice = async () => {
    const res = await API.get('/api/notice');
    const { success, message, data } = res.data;
    if (success) {
      let oldNotice = localStorage.getItem('notice');
      if (data !== oldNotice && data !== '') {
        const htmlNotice = marked(data);
        showNotice(htmlNotice, true);
        localStorage.setItem('notice', data);
      }
    } else {
      showError(message);
    }
  };

  const displayHomePageContent = async () => {
    setHomePageContent(localStorage.getItem('home_page_content') || '');
    const res = await API.get('/api/home_page_content');
    const { success, message, data } = res.data;
    if (success) {
      let content = data;
      if (!data.startsWith('https://')) {
        content = marked.parse(data);
      }
      setHomePageContent(content);
      localStorage.setItem('home_page_content', content);
    } else {
      showError(message);
<<<<<<< HEAD
      setHomePageContent('Failed to load homepage content...');
=======
      setHomePageContent(t('home.loading_failed'));
>>>>>>> 33edcf60
    }
    setHomePageContentLoaded(true);
  };

  const getStartTimeString = () => {
    const timestamp = statusState?.status?.start_time;
    return timestamp2string(timestamp);
  };

  useEffect(() => {
    displayNotice().then();
    displayHomePageContent().then();
  }, []);

  return (
    <>
      {homePageContentLoaded && homePageContent === '' ? (
        <div className='dashboard-container'>
          <Card fluid className='chart-card'>
            <Card.Content>
<<<<<<< HEAD
              <Card.Header className='header'>Welcome to One API</Card.Header>
              <Card.Description style={{ lineHeight: '1.6' }}>
                <p>
                  One API is an LLM API interface management and distribution system that helps you better manage and use LLM APIs from various vendors.
                </p>
                {!userState.user && (
                  <p>
                    To use, please <Link to='/login'>log in</Link> or <Link to='/register'>register</Link>.
                  </p>
                )}
=======
              <Card.Header className='header'>
                {t('home.welcome.title')}
              </Card.Header>
              <Card.Description style={{ lineHeight: '1.6' }}>
                <p>{t('home.welcome.description')}</p>
                {!userState.user && <p>{t('home.welcome.login_notice')}</p>}
>>>>>>> 33edcf60
              </Card.Description>
            </Card.Content>
          </Card>
          <Card fluid className='chart-card'>
            <Card.Content>
              <Card.Header>
<<<<<<< HEAD
                <Header as='h3'>System Status</Header>
=======
                <Header as='h3'>{t('home.system_status.title')}</Header>
>>>>>>> 33edcf60
              </Card.Header>
              <Grid columns={2} stackable>
                <Grid.Column>
                  <Card
                    fluid
                    className='chart-card'
                    style={{ boxShadow: '0 1px 3px rgba(0,0,0,0.12)' }}
                  >
                    <Card.Content>
                      <Card.Header>
                        <Header as='h3' style={{ color: '#444' }}>
<<<<<<< HEAD
                          System Information
=======
                          {t('home.system_status.info.title')}
>>>>>>> 33edcf60
                        </Header>
                      </Card.Header>
                      <Card.Description
                        style={{ lineHeight: '2', marginTop: '1em' }}
                      >
                        <p
                          style={{
                            display: 'flex',
                            alignItems: 'center',
                            gap: '0.5em',
                          }}
                        >
                          <i className='info circle icon'></i>
<<<<<<< HEAD
                          <span style={{ fontWeight: 'bold' }}>Name:</span>
=======
                          <span style={{ fontWeight: 'bold' }}>
                            {t('home.system_status.info.name')}
                          </span>
>>>>>>> 33edcf60
                          <span>{statusState?.status?.system_name}</span>
                        </p>
                        <p
                          style={{
                            display: 'flex',
                            alignItems: 'center',
                            gap: '0.5em',
                          }}
                        >
                          <i className='code branch icon'></i>
<<<<<<< HEAD
                          <span style={{ fontWeight: 'bold' }}>Version:</span>
=======
                          <span style={{ fontWeight: 'bold' }}>
                            {t('home.system_status.info.version')}
                          </span>
>>>>>>> 33edcf60
                          <span>
                            {statusState?.status?.version || 'unknown'}
                          </span>
                        </p>
                        <p
                          style={{
                            display: 'flex',
                            alignItems: 'center',
                            gap: '0.5em',
                          }}
                        >
                          <i className='github icon'></i>
<<<<<<< HEAD
                          <span style={{ fontWeight: 'bold' }}>Source Code:</span>
=======
                          <span style={{ fontWeight: 'bold' }}>
                            {t('home.system_status.info.source')}
                          </span>
>>>>>>> 33edcf60
                          <a
                            href='https://github.com/songquanpeng/one-api'
                            target='_blank'
                            style={{ color: '#2185d0' }}
                          >
<<<<<<< HEAD
                            GitHub Repository
=======
                            {t('home.system_status.info.source_link')}
>>>>>>> 33edcf60
                          </a>
                        </p>
                        <p
                          style={{
                            display: 'flex',
                            alignItems: 'center',
                            gap: '0.5em',
                          }}
                        >
                          <i className='clock outline icon'></i>
<<<<<<< HEAD
                          <span style={{ fontWeight: 'bold' }}>Start Time:</span>
=======
                          <span style={{ fontWeight: 'bold' }}>
                            {t('home.system_status.info.start_time')}
                          </span>
>>>>>>> 33edcf60
                          <span>{getStartTimeString()}</span>
                        </p>
                      </Card.Description>
                    </Card.Content>
                  </Card>
                </Grid.Column>

                <Grid.Column>
                  <Card
                    fluid
                    className='chart-card'
                    style={{ boxShadow: '0 1px 3px rgba(0,0,0,0.12)' }}
                  >
                    <Card.Content>
                      <Card.Header>
                        <Header as='h3' style={{ color: '#444' }}>
<<<<<<< HEAD
                          System Configuration
=======
                          {t('home.system_status.config.title')}
>>>>>>> 33edcf60
                        </Header>
                      </Card.Header>
                      <Card.Description
                        style={{ lineHeight: '2', marginTop: '1em' }}
                      >
                        <p
                          style={{
                            display: 'flex',
                            alignItems: 'center',
                            gap: '0.5em',
                          }}
                        >
                          <i className='envelope icon'></i>
<<<<<<< HEAD
                          <span style={{ fontWeight: 'bold' }}>Email Verification:</span>
=======
                          <span style={{ fontWeight: 'bold' }}>
                            {t('home.system_status.config.email_verify')}
                          </span>
>>>>>>> 33edcf60
                          <span
                            style={{
                              color: statusState?.status?.email_verification
                                ? '#21ba45'
                                : '#db2828',
                              fontWeight: '500',
                            }}
                          >
                            {statusState?.status?.email_verification
<<<<<<< HEAD
                              ? 'Enabled'
                              : 'Disabled'}
=======
                              ? t('home.system_status.config.enabled')
                              : t('home.system_status.config.disabled')}
>>>>>>> 33edcf60
                          </span>
                        </p>
                        <p
                          style={{
                            display: 'flex',
                            alignItems: 'center',
                            gap: '0.5em',
                          }}
                        >
                          <i className='github icon'></i>
                          <span style={{ fontWeight: 'bold' }}>
<<<<<<< HEAD
                            GitHub Authentication:
=======
                            {t('home.system_status.config.github_oauth')}
>>>>>>> 33edcf60
                          </span>
                          <span
                            style={{
                              color: statusState?.status?.github_oauth
                                ? '#21ba45'
                                : '#db2828',
                              fontWeight: '500',
                            }}
                          >
                            {statusState?.status?.github_oauth
<<<<<<< HEAD
                              ? 'Enabled'
                              : 'Disabled'}
=======
                              ? t('home.system_status.config.enabled')
                              : t('home.system_status.config.disabled')}
>>>>>>> 33edcf60
                          </span>
                        </p>
                        <p
                          style={{
                            display: 'flex',
                            alignItems: 'center',
                            gap: '0.5em',
                          }}
                        >
                          <i className='wechat icon'></i>
                          <span style={{ fontWeight: 'bold' }}>
<<<<<<< HEAD
                            WeChat Authentication:
=======
                            {t('home.system_status.config.wechat_login')}
>>>>>>> 33edcf60
                          </span>
                          <span
                            style={{
                              color: statusState?.status?.wechat_login
                                ? '#21ba45'
                                : '#db2828',
                              fontWeight: '500',
                            }}
                          >
                            {statusState?.status?.wechat_login
<<<<<<< HEAD
                              ? 'Enabled'
                              : 'Disabled'}
=======
                              ? t('home.system_status.config.enabled')
                              : t('home.system_status.config.disabled')}
>>>>>>> 33edcf60
                          </span>
                        </p>
                        <p
                          style={{
                            display: 'flex',
                            alignItems: 'center',
                            gap: '0.5em',
                          }}
                        >
                          <i className='shield alternate icon'></i>
                          <span style={{ fontWeight: 'bold' }}>
<<<<<<< HEAD
                            Turnstile Check:
=======
                            {t('home.system_status.config.turnstile')}
>>>>>>> 33edcf60
                          </span>
                          <span
                            style={{
                              color: statusState?.status?.turnstile_check
                                ? '#21ba45'
                                : '#db2828',
                              fontWeight: '500',
                            }}
                          >
                            {statusState?.status?.turnstile_check
<<<<<<< HEAD
                              ? 'Enabled'
                              : 'Disabled'}
=======
                              ? t('home.system_status.config.enabled')
                              : t('home.system_status.config.disabled')}
>>>>>>> 33edcf60
                          </span>
                        </p>
                      </Card.Description>
                    </Card.Content>
                  </Card>
                </Grid.Column>
              </Grid>
            </Card.Content>
          </Card>
        </div>
      ) : (
        <>
          {homePageContent.startsWith('https://') ? (
            <iframe
              src={homePageContent}
              style={{ width: '100%', height: '100vh', border: 'none' }}
            />
          ) : (
            <div
              style={{ fontSize: 'larger' }}
              dangerouslySetInnerHTML={{ __html: homePageContent }}
            ></div>
          )}
        </>
      )}
    </>
  );
};

export default Home;<|MERGE_RESOLUTION|>--- conflicted
+++ resolved
@@ -42,11 +42,7 @@
       localStorage.setItem('home_page_content', content);
     } else {
       showError(message);
-<<<<<<< HEAD
-      setHomePageContent('Failed to load homepage content...');
-=======
       setHomePageContent(t('home.loading_failed'));
->>>>>>> 33edcf60
     }
     setHomePageContentLoaded(true);
   };
@@ -67,36 +63,19 @@
         <div className='dashboard-container'>
           <Card fluid className='chart-card'>
             <Card.Content>
-<<<<<<< HEAD
-              <Card.Header className='header'>Welcome to One API</Card.Header>
-              <Card.Description style={{ lineHeight: '1.6' }}>
-                <p>
-                  One API is an LLM API interface management and distribution system that helps you better manage and use LLM APIs from various vendors.
-                </p>
-                {!userState.user && (
-                  <p>
-                    To use, please <Link to='/login'>log in</Link> or <Link to='/register'>register</Link>.
-                  </p>
-                )}
-=======
               <Card.Header className='header'>
                 {t('home.welcome.title')}
               </Card.Header>
               <Card.Description style={{ lineHeight: '1.6' }}>
                 <p>{t('home.welcome.description')}</p>
                 {!userState.user && <p>{t('home.welcome.login_notice')}</p>}
->>>>>>> 33edcf60
               </Card.Description>
             </Card.Content>
           </Card>
           <Card fluid className='chart-card'>
             <Card.Content>
               <Card.Header>
-<<<<<<< HEAD
-                <Header as='h3'>System Status</Header>
-=======
                 <Header as='h3'>{t('home.system_status.title')}</Header>
->>>>>>> 33edcf60
               </Card.Header>
               <Grid columns={2} stackable>
                 <Grid.Column>
@@ -108,11 +87,7 @@
                     <Card.Content>
                       <Card.Header>
                         <Header as='h3' style={{ color: '#444' }}>
-<<<<<<< HEAD
-                          System Information
-=======
                           {t('home.system_status.info.title')}
->>>>>>> 33edcf60
                         </Header>
                       </Card.Header>
                       <Card.Description
@@ -126,13 +101,9 @@
                           }}
                         >
                           <i className='info circle icon'></i>
-<<<<<<< HEAD
-                          <span style={{ fontWeight: 'bold' }}>Name:</span>
-=======
                           <span style={{ fontWeight: 'bold' }}>
                             {t('home.system_status.info.name')}
                           </span>
->>>>>>> 33edcf60
                           <span>{statusState?.status?.system_name}</span>
                         </p>
                         <p
@@ -143,13 +114,9 @@
                           }}
                         >
                           <i className='code branch icon'></i>
-<<<<<<< HEAD
-                          <span style={{ fontWeight: 'bold' }}>Version:</span>
-=======
                           <span style={{ fontWeight: 'bold' }}>
                             {t('home.system_status.info.version')}
                           </span>
->>>>>>> 33edcf60
                           <span>
                             {statusState?.status?.version || 'unknown'}
                           </span>
@@ -162,23 +129,15 @@
                           }}
                         >
                           <i className='github icon'></i>
-<<<<<<< HEAD
-                          <span style={{ fontWeight: 'bold' }}>Source Code:</span>
-=======
                           <span style={{ fontWeight: 'bold' }}>
                             {t('home.system_status.info.source')}
                           </span>
->>>>>>> 33edcf60
                           <a
                             href='https://github.com/songquanpeng/one-api'
                             target='_blank'
                             style={{ color: '#2185d0' }}
                           >
-<<<<<<< HEAD
-                            GitHub Repository
-=======
                             {t('home.system_status.info.source_link')}
->>>>>>> 33edcf60
                           </a>
                         </p>
                         <p
@@ -189,13 +148,9 @@
                           }}
                         >
                           <i className='clock outline icon'></i>
-<<<<<<< HEAD
-                          <span style={{ fontWeight: 'bold' }}>Start Time:</span>
-=======
                           <span style={{ fontWeight: 'bold' }}>
                             {t('home.system_status.info.start_time')}
                           </span>
->>>>>>> 33edcf60
                           <span>{getStartTimeString()}</span>
                         </p>
                       </Card.Description>
@@ -212,11 +167,7 @@
                     <Card.Content>
                       <Card.Header>
                         <Header as='h3' style={{ color: '#444' }}>
-<<<<<<< HEAD
-                          System Configuration
-=======
                           {t('home.system_status.config.title')}
->>>>>>> 33edcf60
                         </Header>
                       </Card.Header>
                       <Card.Description
@@ -230,13 +181,9 @@
                           }}
                         >
                           <i className='envelope icon'></i>
-<<<<<<< HEAD
-                          <span style={{ fontWeight: 'bold' }}>Email Verification:</span>
-=======
                           <span style={{ fontWeight: 'bold' }}>
                             {t('home.system_status.config.email_verify')}
                           </span>
->>>>>>> 33edcf60
                           <span
                             style={{
                               color: statusState?.status?.email_verification
@@ -246,13 +193,8 @@
                             }}
                           >
                             {statusState?.status?.email_verification
-<<<<<<< HEAD
-                              ? 'Enabled'
-                              : 'Disabled'}
-=======
-                              ? t('home.system_status.config.enabled')
-                              : t('home.system_status.config.disabled')}
->>>>>>> 33edcf60
+                              ? t('home.system_status.config.enabled')
+                              : t('home.system_status.config.disabled')}
                           </span>
                         </p>
                         <p
@@ -264,11 +206,7 @@
                         >
                           <i className='github icon'></i>
                           <span style={{ fontWeight: 'bold' }}>
-<<<<<<< HEAD
-                            GitHub Authentication:
-=======
                             {t('home.system_status.config.github_oauth')}
->>>>>>> 33edcf60
                           </span>
                           <span
                             style={{
@@ -279,13 +217,8 @@
                             }}
                           >
                             {statusState?.status?.github_oauth
-<<<<<<< HEAD
-                              ? 'Enabled'
-                              : 'Disabled'}
-=======
-                              ? t('home.system_status.config.enabled')
-                              : t('home.system_status.config.disabled')}
->>>>>>> 33edcf60
+                              ? t('home.system_status.config.enabled')
+                              : t('home.system_status.config.disabled')}
                           </span>
                         </p>
                         <p
@@ -297,11 +230,7 @@
                         >
                           <i className='wechat icon'></i>
                           <span style={{ fontWeight: 'bold' }}>
-<<<<<<< HEAD
-                            WeChat Authentication:
-=======
                             {t('home.system_status.config.wechat_login')}
->>>>>>> 33edcf60
                           </span>
                           <span
                             style={{
@@ -312,13 +241,8 @@
                             }}
                           >
                             {statusState?.status?.wechat_login
-<<<<<<< HEAD
-                              ? 'Enabled'
-                              : 'Disabled'}
-=======
-                              ? t('home.system_status.config.enabled')
-                              : t('home.system_status.config.disabled')}
->>>>>>> 33edcf60
+                              ? t('home.system_status.config.enabled')
+                              : t('home.system_status.config.disabled')}
                           </span>
                         </p>
                         <p
@@ -330,11 +254,7 @@
                         >
                           <i className='shield alternate icon'></i>
                           <span style={{ fontWeight: 'bold' }}>
-<<<<<<< HEAD
-                            Turnstile Check:
-=======
                             {t('home.system_status.config.turnstile')}
->>>>>>> 33edcf60
                           </span>
                           <span
                             style={{
@@ -345,13 +265,8 @@
                             }}
                           >
                             {statusState?.status?.turnstile_check
-<<<<<<< HEAD
-                              ? 'Enabled'
-                              : 'Disabled'}
-=======
-                              ? t('home.system_status.config.enabled')
-                              : t('home.system_status.config.disabled')}
->>>>>>> 33edcf60
+                              ? t('home.system_status.config.enabled')
+                              : t('home.system_status.config.disabled')}
                           </span>
                         </p>
                       </Card.Description>
