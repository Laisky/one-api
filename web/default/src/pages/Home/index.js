--- conflicted
+++ resolved
@@ -57,89 +57,18 @@
 
   return (
     <>
-<<<<<<< HEAD
-      {
-        homePageContentLoaded && homePageContent === '' ? <>
-          <Segment>
-            <Header as='h3'>System status</Header>
-            <Grid columns={2} stackable>
-              <Grid.Column>
-                <Card fluid>
-                  <Card.Content>
-                    <Card.Header>System information</Card.Header>
-                    <Card.Meta>System information overview</Card.Meta>
-                    <Card.Description>
-                      <p>Name:{statusState?.status?.system_name}</p>
-                      <p>Version:{statusState?.status?.version ? statusState?.status?.version : "unknown"}</p>
-                      <p>
-                        Source code:
-                        <a
-                          href='https://github.com/Laisky/one-api'
-                          target='_blank'
-                        >
-                          https://github.com/Laisky/one-api
-                        </a>
-                      </p>
-                      <p>Startup time:{getStartTimeString()}</p>
-                    </Card.Description>
-                  </Card.Content>
-                </Card>
-              </Grid.Column>
-              <Grid.Column>
-                <Card fluid>
-                  <Card.Content>
-                    <Card.Header>System configuration</Card.Header>
-                    <Card.Meta>System configuration overview</Card.Meta>
-                    <Card.Description>
-                      <p>
-                        Email verification:
-                        {statusState?.status?.email_verification === true
-                          ? 'Enabled'
-                          : 'Not enabled'}
-                      </p>
-                      <p>
-                        GitHub Authentication：
-                        {statusState?.status?.github_oauth === true
-                          ? 'Enabled'
-                          : 'Not enabled'}
-                      </p>
-                      <p>
-                        WeChat Authentication：
-                        {statusState?.status?.wechat_login === true
-                          ? 'Enabled'
-                          : 'Not enabled'}
-                      </p>
-                      <p>
-                        Turnstile user verification:
-                        {statusState?.status?.turnstile_check === true
-                          ? 'Enabled'
-                          : 'Not enabled'}
-                      </p>
-                    </Card.Description>
-                  </Card.Content>
-                </Card>
-              </Grid.Column>
-            </Grid>
-          </Segment>
-        </> : <>
-          {
-            homePageContent.startsWith('https://') ? <iframe
-=======
       {homePageContentLoaded && homePageContent === '' ? (
         <div className='dashboard-container'>
           <Card fluid className='chart-card'>
             <Card.Content>
-              <Card.Header className='header'>欢迎使用 One API</Card.Header>
+              <Card.Header className='header'>Welcome to One API</Card.Header>
               <Card.Description style={{ lineHeight: '1.6' }}>
                 <p>
-                  One API 是一个 LLM API
-                  接口管理和分发系统，可以帮助您更好地管理和使用各大厂商的 LLM
-                  API。
+                  One API is an LLM API interface management and distribution system that helps you better manage and use LLM APIs from various vendors.
                 </p>
                 {!userState.user && (
                   <p>
-                    如需使用，请先<Link to='/login'>登录</Link>或
-                    <Link to='/register'>注册</Link>。
+                    To use, please <Link to='/login'>log in</Link> or <Link to='/register'>register</Link>.
                   </p>
                 )}
               </Card.Description>
@@ -148,7 +77,7 @@
           <Card fluid className='chart-card'>
             <Card.Content>
               <Card.Header>
-                <Header as='h3'>系统状况</Header>
+                <Header as='h3'>System Status</Header>
               </Card.Header>
               <Grid columns={2} stackable>
                 <Grid.Column>
@@ -160,7 +89,7 @@
                     <Card.Content>
                       <Card.Header>
                         <Header as='h3' style={{ color: '#444' }}>
-                          系统信息
+                          System Information
                         </Header>
                       </Card.Header>
                       <Card.Description
@@ -174,7 +103,7 @@
                           }}
                         >
                           <i className='info circle icon'></i>
-                          <span style={{ fontWeight: 'bold' }}>名称：</span>
+                          <span style={{ fontWeight: 'bold' }}>Name:</span>
                           <span>{statusState?.status?.system_name}</span>
                         </p>
                         <p
@@ -185,7 +114,7 @@
                           }}
                         >
                           <i className='code branch icon'></i>
-                          <span style={{ fontWeight: 'bold' }}>版本：</span>
+                          <span style={{ fontWeight: 'bold' }}>Version:</span>
                           <span>
                             {statusState?.status?.version || 'unknown'}
                           </span>
@@ -198,13 +127,13 @@
                           }}
                         >
                           <i className='github icon'></i>
-                          <span style={{ fontWeight: 'bold' }}>源码：</span>
+                          <span style={{ fontWeight: 'bold' }}>Source Code:</span>
                           <a
                             href='https://github.com/songquanpeng/one-api'
                             target='_blank'
                             style={{ color: '#2185d0' }}
                           >
-                            GitHub 仓库
+                            GitHub Repository
                           </a>
                         </p>
                         <p
@@ -215,7 +144,7 @@
                           }}
                         >
                           <i className='clock outline icon'></i>
-                          <span style={{ fontWeight: 'bold' }}>启动时间：</span>
+                          <span style={{ fontWeight: 'bold' }}>Start Time:</span>
                           <span>{getStartTimeString()}</span>
                         </p>
                       </Card.Description>
@@ -232,7 +161,7 @@
                     <Card.Content>
                       <Card.Header>
                         <Header as='h3' style={{ color: '#444' }}>
-                          系统配置
+                          System Configuration
                         </Header>
                       </Card.Header>
                       <Card.Description
@@ -246,7 +175,7 @@
                           }}
                         >
                           <i className='envelope icon'></i>
-                          <span style={{ fontWeight: 'bold' }}>邮箱验证：</span>
+                          <span style={{ fontWeight: 'bold' }}>Email Verification:</span>
                           <span
                             style={{
                               color: statusState?.status?.email_verification
@@ -256,8 +185,8 @@
                             }}
                           >
                             {statusState?.status?.email_verification
-                              ? '已启用'
-                              : '未启用'}
+                              ? 'Enabled'
+                              : 'Disabled'}
                           </span>
                         </p>
                         <p
@@ -269,7 +198,7 @@
                         >
                           <i className='github icon'></i>
                           <span style={{ fontWeight: 'bold' }}>
-                            GitHub 身份验证：
+                            GitHub Authentication:
                           </span>
                           <span
                             style={{
@@ -280,8 +209,8 @@
                             }}
                           >
                             {statusState?.status?.github_oauth
-                              ? '已启用'
-                              : '未启用'}
+                              ? 'Enabled'
+                              : 'Disabled'}
                           </span>
                         </p>
                         <p
@@ -293,7 +222,7 @@
                         >
                           <i className='wechat icon'></i>
                           <span style={{ fontWeight: 'bold' }}>
-                            微信身份验证：
+                            WeChat Authentication:
                           </span>
                           <span
                             style={{
@@ -304,8 +233,8 @@
                             }}
                           >
                             {statusState?.status?.wechat_login
-                              ? '已启用'
-                              : '未启用'}
+                              ? 'Enabled'
+                              : 'Disabled'}
                           </span>
                         </p>
                         <p
@@ -317,7 +246,7 @@
                         >
                           <i className='shield alternate icon'></i>
                           <span style={{ fontWeight: 'bold' }}>
-                            Turnstile 校验：
+                            Turnstile Check:
                           </span>
                           <span
                             style={{
@@ -328,8 +257,8 @@
                             }}
                           >
                             {statusState?.status?.turnstile_check
-                              ? '已启用'
-                              : '未启用'}
+                              ? 'Enabled'
+                              : 'Disabled'}
                           </span>
                         </p>
                       </Card.Description>
@@ -344,7 +273,6 @@
         <>
           {homePageContent.startsWith('https://') ? (
             <iframe
->>>>>>> 93ce6c4c
               src={homePageContent}
               style={{ width: '100%', height: '100vh', border: 'none' }}
             />
