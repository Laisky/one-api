--- conflicted
+++ resolved
@@ -79,66 +79,18 @@
   };
 
   return (
-<<<<<<< HEAD
-    <>
-      <Segment loading={loading}>
-        <Header as='h3'>{isEdit ? 'Update redemption code information' : 'Create a new redemption code'}</Header>
-        <Form autoComplete='new-password'>
-          <Form.Field>
-            <Form.Input
-              label='Name'
-              name='name'
-              placeholder={'Please enter a name'}
-              onChange={handleInputChange}
-              value={name}
-              autoComplete='new-password'
-              required={!isEdit}
-            />
-          </Form.Field>
-          <Form.Field>
-            <Form.Input
-              label={`Quota${renderQuotaWithPrompt(quota)}`}
-              name='quota'
-              placeholder={'Please enter the quota included in a single redemption code'}
-              onChange={handleInputChange}
-              value={quota}
-              autoComplete='new-password'
-              type='number'
-            />
-          </Form.Field>
-          {
-            !isEdit && <>
-              <Form.Field>
-                <Form.Input
-                  label='Generate quantity'
-                  name='count'
-                  placeholder={'Please enter the quantity to generate'}
-                  onChange={handleInputChange}
-                  value={count}
-                  autoComplete='new-password'
-                  type='number'
-                />
-              </Form.Field>
-            </>
-          }
-          <Button positive onClick={submit}>Submit</Button>
-          <Button onClick={handleCancel}>Cancel</Button>
-        </Form>
-      </Segment>
-    </>
-=======
     <div className='dashboard-container'>
       <Card fluid className='chart-card'>
         <Card.Content>
           <Card.Header className='header'>
-            {isEdit ? '更新兑换码信息' : '创建新的兑换码'}
+            {isEdit ? 'Update Redemption Code Information' : 'Create New Redemption Code'}
           </Card.Header>
           <Form loading={loading} autoComplete='new-password'>
             <Form.Field>
               <Form.Input
-                label='名称'
+                label='Name'
                 name='name'
-                placeholder={'请输入名称'}
+                placeholder={'Please enter name'}
                 onChange={handleInputChange}
                 value={name}
                 autoComplete='new-password'
@@ -147,9 +99,9 @@
             </Form.Field>
             <Form.Field>
               <Form.Input
-                label={`额度${renderQuotaWithPrompt(quota)}`}
+                label={`Quota ${renderQuotaWithPrompt(quota)}`}
                 name='quota'
-                placeholder={'请输入单个兑换码中包含的额度'}
+                placeholder={'Please enter the quota included in each redemption code'}
                 onChange={handleInputChange}
                 value={quota}
                 autoComplete='new-password'
@@ -160,9 +112,9 @@
               <>
                 <Form.Field>
                   <Form.Input
-                    label='生成数量'
+                    label='Quantity'
                     name='count'
-                    placeholder={'请输入生成数量'}
+                    placeholder={'Please enter the quantity to generate'}
                     onChange={handleInputChange}
                     value={count}
                     autoComplete='new-password'
@@ -172,14 +124,13 @@
               </>
             )}
             <Button positive onClick={submit}>
-              提交
+              Submit
             </Button>
-            <Button onClick={handleCancel}>取消</Button>
+            <Button onClick={handleCancel}>Cancel</Button>
           </Form>
         </Card.Content>
       </Card>
     </div>
->>>>>>> 93ce6c4c
   );
 };
 
