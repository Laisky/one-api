import React, { useEffect, useState } from 'react';
import {
  Button,
  Form,
  Grid,
  Header,
  Card,
  Statistic,
  Divider,
} from 'semantic-ui-react';
import { API, showError, showInfo, showSuccess } from '../../helpers';
import { renderQuota } from '../../helpers/render';
import { useTranslation } from 'react-i18next';

const TopUp = () => {
  const { t } = useTranslation();
  const [redemptionCode, setRedemptionCode] = useState('');
  const [topUpLink, setTopUpLink] = useState('');
  const [userQuota, setUserQuota] = useState(0);
  const [isSubmitting, setIsSubmitting] = useState(false);
  const [user, setUser] = useState({});

  const topUp = async () => {
    if (redemptionCode === '') {
<<<<<<< HEAD
      showInfo('Please enter the recharge code!')
=======
      showInfo(t('topup.redeem_code.empty_code'));
>>>>>>> 93ce6c4c
      return;
    }
    setIsSubmitting(true);
    try {
      const res = await API.post('/api/user/topup', {
        key: redemptionCode,
      });
      const { success, message, data } = res.data;
      if (success) {
<<<<<<< HEAD
        showSuccess('Recharge successful!');
=======
        showSuccess(t('topup.redeem_code.success'));
>>>>>>> 93ce6c4c
        setUserQuota((quota) => {
          return quota + data;
        });
        setRedemptionCode('');
      } else {
        showError(message);
      }
    } catch (err) {
<<<<<<< HEAD
      showError('Request failed');
=======
      showError(t('topup.redeem_code.request_failed'));
>>>>>>> 93ce6c4c
    } finally {
      setIsSubmitting(false);
    }
  };

  const openTopUpLink = () => {
    if (!topUpLink) {
<<<<<<< HEAD
      showError('The super administrator did not set a recharge link!');
=======
      showError(t('topup.redeem_code.no_link'));
>>>>>>> 93ce6c4c
      return;
    }
    let url = new URL(topUpLink);
    let username = user.username;
    let user_id = user.id;
    url.searchParams.append('username', username);
    url.searchParams.append('user_id', user_id);
    url.searchParams.append('transaction_id', crypto.randomUUID());
    window.open(url.toString(), '_blank');
  };

  const getUserQuota = async () => {
    let res = await API.get(`/api/user/self`);
    const { success, message, data } = res.data;
    if (success) {
      setUserQuota(data.quota);
      setUser(data);
    } else {
      showError(message);
    }
  };

  useEffect(() => {
    let status = localStorage.getItem('status');
    if (status) {
      status = JSON.parse(status);
      if (status.top_up_link) {
        setTopUpLink(status.top_up_link);
      }
    }
    getUserQuota().then();
  }, []);

  return (
<<<<<<< HEAD
    <Segment>
      <Header as='h3'>Recharge quota</Header>
      <Grid columns={2} stackable>
        <Grid.Column>
          <Form>
            <Form.Input
              placeholder='Redeem Code'
              name='redemptionCode'
              value={redemptionCode}
              onChange={(e) => {
                setRedemptionCode(e.target.value);
              }}
            />
            <Button color='green' onClick={openTopUpLink}>
              Recharge
            </Button>
            <Button color='yellow' onClick={topUp} disabled={isSubmitting}>
                {isSubmitting ? 'Redeeming...' : 'Redeem'}
            </Button>
          </Form>
        </Grid.Column>
        <Grid.Column>
          <Statistic.Group widths='one'>
            <Statistic>
              <Statistic.Value>{renderQuota(userQuota)}</Statistic.Value>
              <Statistic.Label>Remaining quota</Statistic.Label>
            </Statistic>
          </Statistic.Group>
        </Grid.Column>
      </Grid>
    </Segment>
=======
    <div className='dashboard-container'>
      <Card fluid className='chart-card'>
        <Card.Content>
          <Card.Header>
            <Header as='h2'>{t('topup.title')}</Header>
          </Card.Header>

          <Grid columns={2} stackable>
            <Grid.Column>
              <Card
                fluid
                style={{
                  height: '100%',
                  boxShadow: '0 1px 3px rgba(0,0,0,0.1)',
                }}
              >
                <Card.Content
                  style={{
                    height: '100%',
                    display: 'flex',
                    flexDirection: 'column',
                  }}
                >
                  <Card.Header>
                    <Header as='h3' style={{ color: '#2185d0', margin: '1em' }}>
                      <i className='credit card icon'></i>
                      {t('topup.get_code.title')}
                    </Header>
                  </Card.Header>
                  <Card.Description
                    style={{
                      flex: 1,
                      display: 'flex',
                      flexDirection: 'column',
                    }}
                  >
                    <div
                      style={{
                        flex: 1,
                        display: 'flex',
                        flexDirection: 'column',
                        justifyContent: 'space-between',
                      }}
                    >
                      <div style={{ textAlign: 'center', paddingTop: '1em' }}>
                        <Statistic>
                          <Statistic.Value style={{ color: '#2185d0' }}>
                            {renderQuota(userQuota)}
                          </Statistic.Value>
                          <Statistic.Label>
                            {t('topup.get_code.current_quota')}
                          </Statistic.Label>
                        </Statistic>
                      </div>

                      <div
                        style={{ textAlign: 'center', paddingBottom: '1em' }}
                      >
                        <Button
                          primary
                          size='large'
                          onClick={openTopUpLink}
                          style={{ width: '80%' }}
                        >
                          {t('topup.get_code.button')}
                        </Button>
                      </div>
                    </div>
                  </Card.Description>
                </Card.Content>
              </Card>
            </Grid.Column>

            <Grid.Column>
              <Card
                fluid
                style={{
                  height: '100%',
                  boxShadow: '0 1px 3px rgba(0,0,0,0.1)',
                }}
              >
                <Card.Content
                  style={{
                    height: '100%',
                    display: 'flex',
                    flexDirection: 'column',
                  }}
                >
                  <Card.Header>
                    <Header as='h3' style={{ color: '#21ba45', margin: '1em' }}>
                      <i className='ticket alternate icon'></i>
                      {t('topup.redeem_code.title')}
                    </Header>
                  </Card.Header>
                  <Card.Description
                    style={{
                      flex: 1,
                      display: 'flex',
                      flexDirection: 'column',
                    }}
                  >
                    <div
                      style={{
                        flex: 1,
                        display: 'flex',
                        flexDirection: 'column',
                        justifyContent: 'space-between',
                      }}
                    >
                      <Form.Input
                        fluid
                        icon='key'
                        iconPosition='left'
                        placeholder={t('topup.redeem_code.placeholder')}
                        value={redemptionCode}
                        onChange={(e) => {
                          setRedemptionCode(e.target.value);
                        }}
                        onPaste={(e) => {
                          e.preventDefault();
                          const pastedText = e.clipboardData.getData('text');
                          setRedemptionCode(pastedText.trim());
                        }}
                        action={
                          <Button
                            icon='paste'
                            content={t('topup.redeem_code.paste')}
                            onClick={async () => {
                              try {
                                const text =
                                  await navigator.clipboard.readText();
                                setRedemptionCode(text.trim());
                              } catch (err) {
                                showError(t('topup.redeem_code.paste_error'));
                              }
                            }}
                          />
                        }
                      />

                      <div style={{ paddingBottom: '1em' }}>
                        <Button
                          color='green'
                          fluid
                          size='large'
                          onClick={topUp}
                          loading={isSubmitting}
                          disabled={isSubmitting}
                        >
                          {isSubmitting
                            ? t('topup.redeem_code.submitting')
                            : t('topup.redeem_code.submit')}
                        </Button>
                      </div>
                    </div>
                  </Card.Description>
                </Card.Content>
              </Card>
            </Grid.Column>
          </Grid>
        </Card.Content>
      </Card>
    </div>
>>>>>>> 93ce6c4c
  );
};

export default TopUp;<|MERGE_RESOLUTION|>--- conflicted
+++ resolved
@@ -22,11 +22,7 @@
 
   const topUp = async () => {
     if (redemptionCode === '') {
-<<<<<<< HEAD
-      showInfo('Please enter the recharge code!')
-=======
       showInfo(t('topup.redeem_code.empty_code'));
->>>>>>> 93ce6c4c
       return;
     }
     setIsSubmitting(true);
@@ -36,11 +32,7 @@
       });
       const { success, message, data } = res.data;
       if (success) {
-<<<<<<< HEAD
-        showSuccess('Recharge successful!');
-=======
         showSuccess(t('topup.redeem_code.success'));
->>>>>>> 93ce6c4c
         setUserQuota((quota) => {
           return quota + data;
         });
@@ -49,11 +41,7 @@
         showError(message);
       }
     } catch (err) {
-<<<<<<< HEAD
-      showError('Request failed');
-=======
       showError(t('topup.redeem_code.request_failed'));
->>>>>>> 93ce6c4c
     } finally {
       setIsSubmitting(false);
     }
@@ -61,11 +49,7 @@
 
   const openTopUpLink = () => {
     if (!topUpLink) {
-<<<<<<< HEAD
-      showError('The super administrator did not set a recharge link!');
-=======
       showError(t('topup.redeem_code.no_link'));
->>>>>>> 93ce6c4c
       return;
     }
     let url = new URL(topUpLink);
@@ -100,39 +84,6 @@
   }, []);
 
   return (
-<<<<<<< HEAD
-    <Segment>
-      <Header as='h3'>Recharge quota</Header>
-      <Grid columns={2} stackable>
-        <Grid.Column>
-          <Form>
-            <Form.Input
-              placeholder='Redeem Code'
-              name='redemptionCode'
-              value={redemptionCode}
-              onChange={(e) => {
-                setRedemptionCode(e.target.value);
-              }}
-            />
-            <Button color='green' onClick={openTopUpLink}>
-              Recharge
-            </Button>
-            <Button color='yellow' onClick={topUp} disabled={isSubmitting}>
-                {isSubmitting ? 'Redeeming...' : 'Redeem'}
-            </Button>
-          </Form>
-        </Grid.Column>
-        <Grid.Column>
-          <Statistic.Group widths='one'>
-            <Statistic>
-              <Statistic.Value>{renderQuota(userQuota)}</Statistic.Value>
-              <Statistic.Label>Remaining quota</Statistic.Label>
-            </Statistic>
-          </Statistic.Group>
-        </Grid.Column>
-      </Grid>
-    </Segment>
-=======
     <div className='dashboard-container'>
       <Card fluid className='chart-card'>
         <Card.Content>
@@ -296,7 +247,6 @@
         </Card.Content>
       </Card>
     </div>
->>>>>>> 93ce6c4c
   );
 };
 
