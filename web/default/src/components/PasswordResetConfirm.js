--- conflicted
+++ resolved
@@ -78,50 +78,6 @@
   return (
     <Grid textAlign='center' style={{ marginTop: '48px' }}>
       <Grid.Column style={{ maxWidth: 450 }}>
-<<<<<<< HEAD
-        <Header as='h2' color='' textAlign='center'>
-          <Image src='/logo.png' /> Password reset confirmation
-        </Header>
-        <Form size='large'>
-          <Segment>
-            <Form.Input
-              fluid
-              icon='mail'
-              iconPosition='left'
-              placeholder='Email address'
-              name='email'
-              value={email}
-              readOnly
-            />
-            {newPassword && (
-              <Form.Input
-              fluid
-              icon='lock'
-              iconPosition='left'
-              placeholder='New password'
-              name='newPassword'
-              value={newPassword}
-              readOnly
-              onClick={(e) => {
-                e.target.select();
-                navigator.clipboard.writeText(newPassword);
-                showNotice(`Password has been copied to the clipboard:${newPassword}`);
-              }}
-            />            
-            )}
-            <Button
-              color='green'
-              fluid
-              size='large'
-              onClick={handleSubmit}
-              loading={loading}
-              disabled={disableButton}
-            >
-              {disableButton ? `Password reset complete` : 'Submit'}
-            </Button>
-          </Segment>
-        </Form>
-=======
         <Card
           fluid
           className='chart-card'
@@ -135,7 +91,7 @@
                 style={{ marginBottom: '1.5em' }}
               >
                 <Image src='/logo.png' style={{ marginBottom: '10px' }} />
-                <Header.Content>密码重置确认</Header.Content>
+                <Header.Content>Password Reset Confirmation</Header.Content>
               </Header>
             </Card.Header>
             <Form size='large'>
@@ -143,7 +99,7 @@
                 fluid
                 icon='mail'
                 iconPosition='left'
-                placeholder='邮箱地址'
+                placeholder='Email Address'
                 name='email'
                 value={email}
                 readOnly
@@ -154,7 +110,7 @@
                   fluid
                   icon='lock'
                   iconPosition='left'
-                  placeholder='新密码'
+                  placeholder='New Password'
                   name='newPassword'
                   value={newPassword}
                   readOnly
@@ -166,7 +122,7 @@
                   onClick={(e) => {
                     e.target.select();
                     navigator.clipboard.writeText(newPassword);
-                    showNotice(`密码已复制到剪贴板：${newPassword}`);
+                    showNotice(`Password has been copied to the clipboard: ${newPassword}`);
                   }}
                 />
               )}
@@ -178,24 +134,23 @@
                 loading={loading}
                 disabled={disableButton}
                 style={{
-                  background: '#2F73FF', // 使用更现代的蓝色
+                  background: '#2F73FF', // Use a more modern blue
                   color: 'white',
                   marginBottom: '1.5em',
                 }}
               >
-                {disableButton ? '密码重置完成' : '提交'}
+                {disableButton ? 'Password Reset Complete' : 'Submit'}
               </Button>
             </Form>
             {newPassword && (
               <Message style={{ background: 'transparent', boxShadow: 'none' }}>
                 <p style={{ fontSize: '0.9em', color: '#666' }}>
-                  新密码已生成，请点击密码框或上方按钮复制。请及时登录并修改密码！
+                  A new password has been generated. Please click the password box or the button above to copy it. Please log in and change your password promptly!
                 </p>
               </Message>
             )}
           </Card.Content>
         </Card>
->>>>>>> 93ce6c4c
       </Grid.Column>
     </Grid>
   );
