--- conflicted
+++ resolved
@@ -37,14 +37,7 @@
           ></div>
         ) : (
           <div className='custom-footer'>
-<<<<<<< HEAD
-            <a
-              href='https://github.com/Laisky/one-api'
-              target='_blank'
-            >
-=======
-            <a href='https://github.com/songquanpeng/one-api' target='_blank'>
->>>>>>> 93ce6c4c
+            <a href='https://github.com/Laisky/one-api' target='_blank'>
               {systemName} {process.env.REACT_APP_VERSION}{' '}
             </a>
           </div>
