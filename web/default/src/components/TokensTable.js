import React, { useEffect, useState } from 'react';
import { Button, Dropdown, Form, Label, Pagination, Popup, Table } from 'semantic-ui-react';
import { Link } from 'react-router-dom';
import { API, copy, showError, showSuccess, showWarning, timestamp2string } from '../helpers';

import { ITEMS_PER_PAGE } from '../constants';
import { renderQuota } from '../helpers/render';

const COPY_OPTIONS = [
<<<<<<< HEAD
  { key: 'web', text: 'Web', value: 'web' },
=======
  { key: 'next', text: 'ChatGPT Next Web', value: 'next' },
  { key: 'ama', text: 'BotGem', value: 'ama' },
>>>>>>> b204f6d8
  { key: 'opencat', text: 'OpenCat', value: 'opencat' },
];

const OPEN_LINK_OPTIONS = [
  { key: 'ama', text: 'BotGem', value: 'ama' },
  { key: 'opencat', text: 'OpenCat', value: 'opencat' },
];

function renderTimestamp(timestamp) {
  return (
    <>
      {timestamp2string(timestamp)}
    </>
  );
}

function renderStatus(status) {
  switch (status) {
    case 1:
      return <Label basic color='green'>已启用</Label>;
    case 2:
      return <Label basic color='red'> 已禁用 </Label>;
    case 3:
      return <Label basic color='yellow'> 已过期 </Label>;
    case 4:
      return <Label basic color='grey'> 已耗尽 </Label>;
    default:
      return <Label basic color='black'> 未知状态 </Label>;
  }
}

const TokensTable = () => {
  const [tokens, setTokens] = useState([]);
  const [loading, setLoading] = useState(true);
  const [activePage, setActivePage] = useState(1);
  const [searchKeyword, setSearchKeyword] = useState('');
  const [searching, setSearching] = useState(false);
  const [showTopUpModal, setShowTopUpModal] = useState(false);
  const [targetTokenIdx, setTargetTokenIdx] = useState(0);

  const loadTokens = async (startIdx) => {
    const res = await API.get(`/api/token/?p=${startIdx}`);
    const { success, message, data } = res.data;
    if (success) {
      if (startIdx === 0) {
        setTokens(data);
      } else {
        let newTokens = [...tokens];
        newTokens.splice(startIdx * ITEMS_PER_PAGE, data.length, ...data);
        setTokens(newTokens);
      }
    } else {
      showError(message);
    }
    setLoading(false);
  };

  const onPaginationChange = (e, { activePage }) => {
    (async () => {
      if (activePage === Math.ceil(tokens.length / ITEMS_PER_PAGE) + 1) {
        // In this case we have to load more data and then append them.
        await loadTokens(activePage - 1);
      }
      setActivePage(activePage);
    })();
  };

  const refresh = async () => {
    setLoading(true);
    await loadTokens(activePage - 1);
  };

  const onCopy = async (type, key) => {
    let status = localStorage.getItem('status');
    let serverAddress = '';
    if (status) {
      status = JSON.parse(status);
      serverAddress = status.server_address;
    }
    if (serverAddress === '') {
      serverAddress = window.location.origin;
    }
    let encodedServerAddress = encodeURIComponent(serverAddress);
    // const nextLink = localStorage.getItem('chat_link');
    // let nextUrl;

    // if (nextLink) {
    //   nextUrl = nextLink + `/#/?settings={"key":"laisky-${key}","url":"${serverAddress}"}`;
    // } else {
    //   nextUrl = `https://chat.oneapi.pro/#/?settings={"key":"laisky-${key}","url":"${serverAddress}"}`;
    // }

    let url;
    switch (type) {
      case 'ama':
        url = `ama://set-api-key?server=${encodedServerAddress}&key=laisky-${key}`;
        break;
      case 'opencat':
        url = `opencat://team/join?domain=${encodedServerAddress}&token=laisky-${key}`;
        break;
      case 'web':
        url = `https://chat.laisky.com?apikey=laisky-${key}`;
        break;
      default:
        url = `laisky-${key}`;
    }
    if (await copy(url)) {
      showSuccess('已复制到剪贴板！');
    } else {
      showWarning('无法复制到剪贴板，请手动复制，已将令牌填入搜索框。');
      setSearchKeyword(url);
    }
  };

  const onOpenLink = async (type, key) => {
    let status = localStorage.getItem('status');
    let serverAddress = '';
    if (status) {
      status = JSON.parse(status);
      serverAddress = status.server_address;
    }
    if (serverAddress === '') {
      serverAddress = window.location.origin;
    }
    let encodedServerAddress = encodeURIComponent(serverAddress);
    const chatLink = localStorage.getItem('chat_link');
    let defaultUrl;

    if (chatLink) {
      defaultUrl = chatLink + `/#/?settings={"key":"laisky-${key}","url":"${serverAddress}"}`;
    } else {
      defaultUrl = `https://chat.oneapi.pro/#/?settings={"key":"laisky-${key}","url":"${serverAddress}"}`;
    }
    let url;
    switch (type) {
      case 'ama':
        url = `ama://set-api-key?server=${encodedServerAddress}&key=laisky-${key}`;
        break;

      case 'opencat':
        url = `opencat://team/join?domain=${encodedServerAddress}&token=laisky-${key}`;
        break;

      default:
        url = defaultUrl;
    }

    window.open(url, '_blank');
  }

  useEffect(() => {
    loadTokens(0)
      .then()
      .catch((reason) => {
        showError(reason);
      });
  }, []);

  const manageToken = async (id, action, idx) => {
    let data = { id };
    let res;
    switch (action) {
      case 'delete':
        res = await API.delete(`/api/token/${id}/`);
        break;
      case 'enable':
        data.status = 1;
        res = await API.put('/api/token/?status_only=true', data);
        break;
      case 'disable':
        data.status = 2;
        res = await API.put('/api/token/?status_only=true', data);
        break;
    }
    const { success, message } = res.data;
    if (success) {
      showSuccess('操作成功完成！');
      let token = res.data.data;
      let newTokens = [...tokens];
      let realIdx = (activePage - 1) * ITEMS_PER_PAGE + idx;
      if (action === 'delete') {
        newTokens[realIdx].deleted = true;
      } else {
        newTokens[realIdx].status = token.status;
      }
      setTokens(newTokens);
    } else {
      showError(message);
    }
  };

  const searchTokens = async () => {
    if (searchKeyword === '') {
      // if keyword is blank, load files instead.
      await loadTokens(0);
      setActivePage(1);
      return;
    }
    setSearching(true);
    const res = await API.get(`/api/token/search?keyword=${searchKeyword}`);
    const { success, message, data } = res.data;
    if (success) {
      setTokens(data);
      setActivePage(1);
    } else {
      showError(message);
    }
    setSearching(false);
  };

  const handleKeywordChange = async (e, { value }) => {
    setSearchKeyword(value.trim());
  };

  const sortToken = (key) => {
    if (tokens.length === 0) return;
    setLoading(true);
    let sortedTokens = [...tokens];
    sortedTokens.sort((a, b) => {
      if (!isNaN(a[key])) {
        // If the value is numeric, subtract to sort
        return a[key] - b[key];
      } else {
        // If the value is not numeric, sort as strings
        return ('' + a[key]).localeCompare(b[key]);
      }
    });
    if (sortedTokens[0].id === tokens[0].id) {
      sortedTokens.reverse();
    }
    setTokens(sortedTokens);
    setLoading(false);
  };

  return (
    <>
      <Form onSubmit={searchTokens}>
        <Form.Input
          icon='search'
          fluid
          iconPosition='left'
          placeholder='搜索令牌的名称 ...'
          value={searchKeyword}
          loading={searching}
          onChange={handleKeywordChange}
        />
      </Form>

      <Table basic compact size='small'>
        <Table.Header>
          <Table.Row>
            <Table.HeaderCell
              style={{ cursor: 'pointer' }}
              onClick={() => {
                sortToken('name');
              }}
            >
              名称
            </Table.HeaderCell>
            <Table.HeaderCell
              style={{ cursor: 'pointer' }}
              onClick={() => {
                sortToken('status');
              }}
            >
              状态
            </Table.HeaderCell>
            <Table.HeaderCell
              style={{ cursor: 'pointer' }}
              onClick={() => {
                sortToken('used_quota');
              }}
            >
              已用额度
            </Table.HeaderCell>
            <Table.HeaderCell
              style={{ cursor: 'pointer' }}
              onClick={() => {
                sortToken('remain_quota');
              }}
            >
              剩余额度
            </Table.HeaderCell>
            <Table.HeaderCell
              style={{ cursor: 'pointer' }}
              onClick={() => {
                sortToken('created_time');
              }}
            >
              创建时间
            </Table.HeaderCell>
            <Table.HeaderCell
              style={{ cursor: 'pointer' }}
              onClick={() => {
                sortToken('expired_time');
              }}
            >
              过期时间
            </Table.HeaderCell>
            <Table.HeaderCell>操作</Table.HeaderCell>
          </Table.Row>
        </Table.Header>

        <Table.Body>
          {tokens
            .slice(
              (activePage - 1) * ITEMS_PER_PAGE,
              activePage * ITEMS_PER_PAGE
            )
            .map((token, idx) => {
              if (token.deleted) return <></>;
              return (
                <Table.Row key={token.id}>
                  <Table.Cell>{token.name ? token.name : '无'}</Table.Cell>
                  <Table.Cell>{renderStatus(token.status)}</Table.Cell>
                  <Table.Cell>{renderQuota(token.used_quota)}</Table.Cell>
                  <Table.Cell>{token.unlimited_quota ? '无限制' : renderQuota(token.remain_quota, 2)}</Table.Cell>
                  <Table.Cell>{renderTimestamp(token.created_time)}</Table.Cell>
                  <Table.Cell>{token.expired_time === -1 ? '永不过期' : renderTimestamp(token.expired_time)}</Table.Cell>
                  <Table.Cell>
                    <div>
                    <Button.Group color='green' size={'small'}>
                        <Button
                          size={'small'}
                          positive
                          onClick={async () => {
                            await onCopy('', token.key);
                          }}
                        >
                          复制
                        </Button>
                        <Dropdown
                          className='button icon'
                          floating
                          options={COPY_OPTIONS.map(option => ({
                            ...option,
                            onClick: async () => {
                              await onCopy(option.value, token.key);
                            }
                          }))}
                          trigger={<></>}
                        />
                      </Button.Group>
                      {' '}
                      <Popup
                        trigger={
                          <Button size='small' negative>
                            删除
                          </Button>
                        }
                        on='click'
                        flowing
                        hoverable
                      >
                        <Button
                          negative
                          onClick={() => {
                            manageToken(token.id, 'delete', idx);
                          }}
                        >
                          删除令牌 {token.name}
                        </Button>
                      </Popup>
                      <Button
                        size={'small'}
                        onClick={() => {
                          manageToken(
                            token.id,
                            token.status === 1 ? 'disable' : 'enable',
                            idx
                          );
                        }}
                      >
                        {token.status === 1 ? '禁用' : '启用'}
                      </Button>
                      <Button
                        size={'small'}
                        as={Link}
                        to={'/token/edit/' + token.id}
                      >
                        编辑
                      </Button>
                    </div>
                  </Table.Cell>
                </Table.Row>
              );
            })}
        </Table.Body>

        <Table.Footer>
          <Table.Row>
            <Table.HeaderCell colSpan='7'>
              <Button size='small' as={Link} to='/token/add' loading={loading}>
                添加新的令牌
              </Button>
              <Button size='small' onClick={refresh} loading={loading}>刷新</Button>
              <Pagination
                floated='right'
                activePage={activePage}
                onPageChange={onPaginationChange}
                size='small'
                siblingRange={1}
                totalPages={
                  Math.ceil(tokens.length / ITEMS_PER_PAGE) +
                  (tokens.length % ITEMS_PER_PAGE === 0 ? 1 : 0)
                }
              />
            </Table.HeaderCell>
          </Table.Row>
        </Table.Footer>
      </Table>
    </>
  );
};

export default TokensTable;<|MERGE_RESOLUTION|>--- conflicted
+++ resolved
@@ -7,12 +7,7 @@
 import { renderQuota } from '../helpers/render';
 
 const COPY_OPTIONS = [
-<<<<<<< HEAD
   { key: 'web', text: 'Web', value: 'web' },
-=======
-  { key: 'next', text: 'ChatGPT Next Web', value: 'next' },
-  { key: 'ama', text: 'BotGem', value: 'ama' },
->>>>>>> b204f6d8
   { key: 'opencat', text: 'OpenCat', value: 'opencat' },
 ];
 
