--- conflicted
+++ resolved
@@ -22,22 +22,6 @@
 import { ITEMS_PER_PAGE } from '../constants';
 import { renderQuota } from '../helpers/render';
 
-<<<<<<< HEAD
-const COPY_OPTIONS = [
-  { key: 'web', text: 'Web', value: 'web' },
-  { key: 'opencat', text: 'OpenCat', value: 'opencat' },
-  { key: 'lobechat', text: 'LobeChat', value: 'lobechat' },
-];
-
-const OPEN_LINK_OPTIONS = [
-  { key: 'next', text: 'ChatGPT Next Web', value: 'next' },
-  { key: 'ama', text: 'BotGem', value: 'ama' },
-  { key: 'opencat', text: 'OpenCat', value: 'opencat' },
-  { key: 'lobechat', text: 'LobeChat', value: 'lobechat' },
-];
-
-=======
->>>>>>> 33edcf60
 function renderTimestamp(timestamp) {
   return <>{timestamp2string(timestamp)}</>;
 }
@@ -47,51 +31,31 @@
     case 1:
       return (
         <Label basic color='green'>
-<<<<<<< HEAD
-          Enabled
-=======
           {t('token.table.status_enabled')}
->>>>>>> 33edcf60
         </Label>
       );
     case 2:
       return (
         <Label basic color='red'>
-<<<<<<< HEAD
-          Disabled
-=======
           {t('token.table.status_disabled')}
->>>>>>> 33edcf60
         </Label>
       );
     case 3:
       return (
         <Label basic color='yellow'>
-<<<<<<< HEAD
-          Expired
-=======
           {t('token.table.status_expired')}
->>>>>>> 33edcf60
         </Label>
       );
     case 4:
       return (
         <Label basic color='grey'>
-<<<<<<< HEAD
-          Exhausted
-=======
           {t('token.table.status_depleted')}
->>>>>>> 33edcf60
         </Label>
       );
     default:
       return (
         <Label basic color='black'>
-<<<<<<< HEAD
-          Unknown Status
-=======
           {t('token.table.status_unknown')}
->>>>>>> 33edcf60
         </Label>
       );
   }
@@ -197,15 +161,9 @@
         url = `sk-${key}`;
     }
     if (await copy(url)) {
-<<<<<<< HEAD
-      showSuccess('Copied to clipboard!');
-    } else {
-      showWarning('Unable to copy to clipboard, please copy manually, the token has been entered into the search box。');
-=======
       showSuccess(t('token.messages.copy_success'));
     } else {
       showWarning(t('token.messages.copy_failed'));
->>>>>>> 33edcf60
       setSearchKeyword(url);
     }
   };
@@ -279,11 +237,7 @@
     }
     const { success, message } = res.data;
     if (success) {
-<<<<<<< HEAD
-      showSuccess('Operation successfully completed!');
-=======
       showSuccess(t('token.messages.operation_success'));
->>>>>>> 33edcf60
       let token = res.data.data;
       let newTokens = [...tokens];
       let realIdx = (activePage - 1) * ITEMS_PER_PAGE + idx;
@@ -354,11 +308,7 @@
           icon='search'
           fluid
           iconPosition='left'
-<<<<<<< HEAD
-          placeholder='Search for the name of the token...'
-=======
           placeholder={t('token.search')}
->>>>>>> 33edcf60
           value={searchKeyword}
           loading={searching}
           onChange={handleKeywordChange}
@@ -374,11 +324,7 @@
                 sortToken('name');
               }}
             >
-<<<<<<< HEAD
-              Name
-=======
               {t('token.table.name')}
->>>>>>> 33edcf60
             </Table.HeaderCell>
             <Table.HeaderCell
               style={{ cursor: 'pointer' }}
@@ -386,11 +332,7 @@
                 sortToken('status');
               }}
             >
-<<<<<<< HEAD
-              Status
-=======
               {t('token.table.status')}
->>>>>>> 33edcf60
             </Table.HeaderCell>
             <Table.HeaderCell
               style={{ cursor: 'pointer' }}
@@ -398,11 +340,7 @@
                 sortToken('used_quota');
               }}
             >
-<<<<<<< HEAD
-              Used quota
-=======
               {t('token.table.used_quota')}
->>>>>>> 33edcf60
             </Table.HeaderCell>
             <Table.HeaderCell
               style={{ cursor: 'pointer' }}
@@ -410,11 +348,7 @@
                 sortToken('remain_quota');
               }}
             >
-<<<<<<< HEAD
-              Remaining quota
-=======
               {t('token.table.remain_quota')}
->>>>>>> 33edcf60
             </Table.HeaderCell>
             <Table.HeaderCell
               style={{ cursor: 'pointer' }}
@@ -422,11 +356,7 @@
                 sortToken('created_time');
               }}
             >
-<<<<<<< HEAD
-              Creation time
-=======
               {t('token.table.created_time')}
->>>>>>> 33edcf60
             </Table.HeaderCell>
             <Table.HeaderCell
               style={{ cursor: 'pointer' }}
@@ -434,15 +364,9 @@
                 sortToken('expired_time');
               }}
             >
-<<<<<<< HEAD
-              Expiration time
-            </Table.HeaderCell>
-            <Table.HeaderCell>Operation</Table.HeaderCell>
-=======
               {t('token.table.expired_time')}
             </Table.HeaderCell>
             <Table.HeaderCell>{t('token.table.actions')}</Table.HeaderCell>
->>>>>>> 33edcf60
           </Table.Row>
         </Table.Header>
 
@@ -454,74 +378,6 @@
             )
             .map((token, idx) => {
               if (token.deleted) return <></>;
-<<<<<<< HEAD
-                return (
-                <Table.Row key={token.id}>
-                  <Table.Cell>{token.name ? token.name : 'None'}</Table.Cell>
-                  <Table.Cell>{renderStatus(token.status)}</Table.Cell>
-                  <Table.Cell>{renderQuota(token.used_quota)}</Table.Cell>
-                  <Table.Cell>
-                  {token.unlimited_quota
-                    ? 'Unlimited'
-                    : renderQuota(token.remain_quota, 2)}
-                  </Table.Cell>
-                  <Table.Cell>{renderTimestamp(token.created_time)}</Table.Cell>
-                  <Table.Cell>
-                  {token.expired_time === -1
-                    ? 'Never Expires'
-                    : renderTimestamp(token.expired_time)}
-                  </Table.Cell>
-                  <Table.Cell>
-                  <div>
-                    <Button.Group color='green' size={'small'}>
-                    <Button
-                      size={'small'}
-                      positive
-                      onClick={async () => {
-                      await onCopy('', token.key);
-                      }}
-                    >
-                      Copy
-                    </Button>
-                    <Dropdown
-                      className='button icon'
-                      floating
-                      options={COPY_OPTIONS.map((option) => ({
-                      ...option,
-                      onClick: async () => {
-                        await onCopy(option.value, token.key);
-                      },
-                      }))}
-                      trigger={<></>}
-                    />
-                    </Button.Group>{' '}
-                    <Button.Group color='blue' size={'small'}>
-                    <Button
-                      size={'small'}
-                      positive
-                      onClick={() => {
-                      onOpenLink('', token.key);
-                      }}
-                    >
-                      Chat
-                    </Button>
-                    <Dropdown
-                      className='button icon'
-                      floating
-                      options={OPEN_LINK_OPTIONS.map((option) => ({
-                      ...option,
-                      onClick: async () => {
-                        await onOpenLink(option.value, token.key);
-                      },
-                      }))}
-                      trigger={<></>}
-                    />
-                    </Button.Group>{' '}
-                    <Popup
-                    trigger={
-                      <Button size='small' negative>
-                      Delete
-=======
 
               const copyOptionsWithHandlers = COPY_OPTIONS.map((option) => ({
                 ...option,
@@ -629,42 +485,8 @@
                         to={'/token/edit/' + token.id}
                       >
                         {t('token.buttons.edit')}
->>>>>>> 33edcf60
                       </Button>
-                    }
-                    on='click'
-                    flowing
-                    hoverable
-                    >
-                    <Button
-                      negative
-                      onClick={() => {
-                      manageToken(token.id, 'delete', idx);
-                      }}
-                    >
-                      Delete Token {token.name}
-                    </Button>
-                    </Popup>
-                    <Button
-                    size={'small'}
-                    onClick={() => {
-                      manageToken(
-                      token.id,
-                      token.status === 1 ? 'disable' : 'enable',
-                      idx
-                      );
-                    }}
-                    >
-                    {token.status === 1 ? 'Disable' : 'Enable'}
-                    </Button>
-                    <Button
-                    size={'small'}
-                    as={Link}
-                    to={'/token/edit/' + token.id}
-                    >
-                    Edit
-                    </Button>
-                  </div>
+                    </div>
                   </Table.Cell>
                 </Table.Row>
                 );
@@ -675,21 +497,6 @@
           <Table.Row>
             <Table.HeaderCell colSpan='7'>
               <Button size='small' as={Link} to='/token/add' loading={loading}>
-<<<<<<< HEAD
-                Add New Token
-              </Button>
-              <Button size='small' onClick={refresh} loading={loading}>
-                Refresh
-              </Button>
-              <Dropdown
-                placeholder='Sort By'
-                selection
-                options={[
-                  { key: '', text: 'Default Order', value: '' },
-                  {
-                    key: 'remain_quota',
-                    text: 'Sort by Remaining Quota',
-=======
                 {t('token.buttons.add')}
               </Button>
               <Button size='small' onClick={refresh} loading={loading}>
@@ -703,16 +510,11 @@
                   {
                     key: 'remain_quota',
                     text: t('token.sort.by_remain'),
->>>>>>> 33edcf60
                     value: 'remain_quota',
                   },
                   {
                     key: 'used_quota',
-<<<<<<< HEAD
-                    text: 'Sort by Used Quota',
-=======
                     text: t('token.sort.by_used'),
->>>>>>> 33edcf60
                     value: 'used_quota',
                   },
                 ]}
