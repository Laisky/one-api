import React, { useEffect, useState } from 'react';
import { useTranslation } from 'react-i18next';
import {
  Button,
  Divider,
  Form,
  Grid,
  Header,
  Message,
  Modal,
} from 'semantic-ui-react';
import { Link } from 'react-router-dom';
import { API, showError, showSuccess, verifyJSON } from '../helpers';
import { marked } from 'marked';

const OtherSetting = () => {
  const { t } = useTranslation();
  let [inputs, setInputs] = useState({
    Footer: '',
    Notice: '',
    About: '',
    SystemName: '',
    Logo: '',
    HomePageContent: '',
    Theme: '',
  });
  let [loading, setLoading] = useState(false);
  const [showUpdateModal, setShowUpdateModal] = useState(false);
  const [updateData, setUpdateData] = useState({
    tag_name: '',
    content: '',
  });

  const getOptions = async () => {
    const res = await API.get('/api/option/');
    const { success, message, data } = res.data;
    if (success) {
      let newInputs = {};
      data.forEach((item) => {
        if (item.key in inputs) {
          newInputs[item.key] = item.value;
        }
      });
      setInputs(newInputs);
    } else {
      showError(message);
    }
  };

  useEffect(() => {
    getOptions().then();
  }, []);

  const updateOption = async (key, value) => {
    setLoading(true);
    const res = await API.put('/api/option/', {
      key,
      value,
    });
    const { success, message } = res.data;
    if (success) {
      setInputs((inputs) => ({ ...inputs, [key]: value }));
    } else {
      showError(message);
    }
    setLoading(false);
  };

  const handleInputChange = async (e, { name, value }) => {
    setInputs((inputs) => ({ ...inputs, [name]: value }));
  };

  const submitNotice = async () => {
    await updateOption('Notice', inputs.Notice);
  };

  const submitSystemName = async () => {
    await updateOption('SystemName', inputs.SystemName);
  };

  const submitTheme = async () => {
    await updateOption('Theme', inputs.Theme);
  };

  const submitLogo = async () => {
    await updateOption('Logo', inputs.Logo);
  };

  const submitAbout = async () => {
    await updateOption('About', inputs.About);
  };

  const submitOption = async (key) => {
    await updateOption(key, inputs[key]);
  };

  const openGitHubRelease = () => {
    window.location = 'https://github.com/songquanpeng/one-api/releases/latest';
  };

  const checkUpdate = async () => {
    const res = await API.get(
      'https://api.github.com/repos/songquanpeng/one-api/releases/latest'
    );
    const { tag_name, body } = res.data;
    if (tag_name === process.env.REACT_APP_VERSION) {
      showSuccess(`Is the latest version：${tag_name}`);
    } else {
      setUpdateData({
        tag_name: tag_name,
        content: marked.parse(body),
      });
      setShowUpdateModal(true);
    }
  };

  return (
    <Grid columns={1}>
      <Grid.Column>
        <Form loading={loading}>
<<<<<<< HEAD
          <Header as='h3'>General Settings</Header>
          <Form.Button onClick={checkUpdate}>Check for updates</Form.Button>
          <Form.Group widths='equal'>
            <Form.TextArea
              label='Announcement'
              placeholder='Enter the new announcement content here, supports Markdown & HTML code'
=======
          <Header as='h3'>{t('setting.other.notice.title')}</Header>
          <Form.Group widths='equal'>
            <Form.TextArea
              label={t('setting.other.notice.content')}
              placeholder={t('setting.other.notice.content_placeholder')}
>>>>>>> 33edcf60
              value={inputs.Notice}
              name='Notice'
              onChange={handleInputChange}
              style={{ minHeight: 100, fontFamily: 'JetBrains Mono, Consolas' }}
            />
          </Form.Group>
<<<<<<< HEAD
          <Form.Button onClick={submitNotice}>Save Announcement</Form.Button>
          <Divider />
          <Header as='h3'>Personalization Settings</Header>
          <Form.Group widths='equal'>
            <Form.Input
              label='System Name'
              placeholder='Enter the system name here'
=======
          <Form.Button onClick={submitNotice}>
            {t('setting.other.notice.buttons.save')}
          </Form.Button>

          <Divider />
          <Header as='h3'>{t('setting.other.system.title')}</Header>
          <Form.Group widths='equal'>
            <Form.Input
              label={t('setting.other.system.name')}
              placeholder={t('setting.other.system.name_placeholder')}
>>>>>>> 33edcf60
              value={inputs.SystemName}
              name='SystemName'
              onChange={handleInputChange}
            />
          </Form.Group>
<<<<<<< HEAD
          <Form.Button onClick={submitSystemName}>Set system name</Form.Button>
          <Form.Group widths='equal'>
            <Form.Input
              label={<label>Theme Name (<Link
                to='https://github.com/songquanpeng/one-api/blob/main/web/README.md'>Available Themes</Link>)</label>}
              placeholder='Please enter theme name'
=======
          <Form.Button onClick={submitSystemName}>
            {t('setting.other.system.buttons.save_name')}
          </Form.Button>
          <Form.Group widths='equal'>
            <Form.Input
              label={
                <label>
                  {t('setting.other.system.theme.title')}（
                  <Link to='https://github.com/songquanpeng/one-api/blob/main/web/README.md'>
                    {t('setting.other.system.theme.link')}
                  </Link>
                  ）
                </label>
              }
              placeholder={t('setting.other.system.theme.placeholder')}
>>>>>>> 33edcf60
              value={inputs.Theme}
              name='Theme'
              onChange={handleInputChange}
            />
          </Form.Group>
<<<<<<< HEAD
          <Form.Button onClick={submitTheme}>Set Theme (Restart Required)</Form.Button>
          <Form.Group widths='equal'>
            <Form.Input
              label='Logo Image URL'
              placeholder='Enter the Logo image URL here'
=======
          <Form.Button onClick={submitTheme}>
            {t('setting.other.system.buttons.save_theme')}
          </Form.Button>
          <Form.Group widths='equal'>
            <Form.Input
              label={t('setting.other.system.logo')}
              placeholder={t('setting.other.system.logo_placeholder')}
>>>>>>> 33edcf60
              value={inputs.Logo}
              name='Logo'
              type='url'
              onChange={handleInputChange}
            />
          </Form.Group>
<<<<<<< HEAD
          <Form.Button onClick={submitLogo}>Settings Logo</Form.Button>
          <Form.Group widths='equal'>
            <Form.TextArea
              label='Home Page Content'
              placeholder='Enter the homepage content here, supports Markdown & HTML code. Once set, the status information of the homepage will not be displayed. If a link is entered, it will be used as the src attribute of the iframe, allowing you to set any webpage as the homepage.。'
=======
          <Form.Button onClick={submitLogo}>
            {t('setting.other.system.buttons.save_logo')}
          </Form.Button>

          <Divider />
          <Header as='h3'>{t('setting.other.content.title')}</Header>
          <Form.Group widths='equal'>
            <Form.TextArea
              label={t('setting.other.content.homepage.title')}
              placeholder={t('setting.other.content.homepage.placeholder')}
>>>>>>> 33edcf60
              value={inputs.HomePageContent}
              name='HomePageContent'
              onChange={handleInputChange}
              style={{ minHeight: 150, fontFamily: 'JetBrains Mono, Consolas' }}
            />
          </Form.Group>
<<<<<<< HEAD
          <Form.Button onClick={() => submitOption('HomePageContent')}>Save Home Page Content</Form.Button>
          <Form.Group widths='equal'>
            <Form.TextArea
              label='About'
              placeholder='Enter new about content here, supports Markdown & HTML code. If a link is entered, it will be used as the src attribute of the iframe, allowing you to set any webpage as the about page.。'
=======
          <Form.Button onClick={() => submitOption('HomePageContent')}>
            {t('setting.other.content.buttons.save_homepage')}
          </Form.Button>
          <Form.Group widths='equal'>
            <Form.TextArea
              label={t('setting.other.content.about.title')}
              placeholder={t('setting.other.content.about.placeholder')}
>>>>>>> 33edcf60
              value={inputs.About}
              name='About'
              onChange={handleInputChange}
              style={{ minHeight: 150, fontFamily: 'JetBrains Mono, Consolas' }}
            />
          </Form.Group>
<<<<<<< HEAD
          <Form.Button onClick={submitAbout}>Save About</Form.Button>
          <Message>Removing One API's copyright notice requires prior authorization. Project maintenance requires significant effort - if this project is meaningful to you, please actively support it.</Message>
          <Form.Group widths='equal'>
            <Form.Input
              label='Footer'
              placeholder='Enter the new footer here, leave blank to use the default footer, supports HTML code.'
=======
          <Form.Button onClick={submitAbout}>
            {t('setting.other.content.buttons.save_about')}
          </Form.Button>
          <Message>{t('setting.other.copyright.notice')}</Message>
          <Form.Group widths='equal'>
            <Form.Input
              label={t('setting.other.content.footer.title')}
              placeholder={t('setting.other.content.footer.placeholder')}
>>>>>>> 33edcf60
              value={inputs.Footer}
              name='Footer'
              onChange={handleInputChange}
            />
          </Form.Group>
<<<<<<< HEAD
          <Form.Button onClick={submitFooter}>Set Footer</Form.Button>
=======
          <Form.Button onClick={() => submitOption('Footer')}>
            {t('setting.other.content.buttons.save_footer')}
          </Form.Button>
>>>>>>> 33edcf60
        </Form>
      </Grid.Column>
      <Modal
        onClose={() => setShowUpdateModal(false)}
        onOpen={() => setShowUpdateModal(true)}
        open={showUpdateModal}
      >
        <Modal.Header>New Version：{updateData.tag_name}</Modal.Header>
        <Modal.Content>
          <Modal.Description>
            <div dangerouslySetInnerHTML={{ __html: updateData.content }}></div>
          </Modal.Description>
        </Modal.Content>
        <Modal.Actions>
          <Button onClick={() => setShowUpdateModal(false)}>Close</Button>
          <Button
            content='Details'
            onClick={() => {
              setShowUpdateModal(false);
              openGitHubRelease();
            }}
          />
        </Modal.Actions>
      </Modal>
    </Grid>
  );
};

export default OtherSetting;<|MERGE_RESOLUTION|>--- conflicted
+++ resolved
@@ -118,35 +118,17 @@
     <Grid columns={1}>
       <Grid.Column>
         <Form loading={loading}>
-<<<<<<< HEAD
-          <Header as='h3'>General Settings</Header>
-          <Form.Button onClick={checkUpdate}>Check for updates</Form.Button>
-          <Form.Group widths='equal'>
-            <Form.TextArea
-              label='Announcement'
-              placeholder='Enter the new announcement content here, supports Markdown & HTML code'
-=======
           <Header as='h3'>{t('setting.other.notice.title')}</Header>
           <Form.Group widths='equal'>
             <Form.TextArea
               label={t('setting.other.notice.content')}
               placeholder={t('setting.other.notice.content_placeholder')}
->>>>>>> 33edcf60
               value={inputs.Notice}
               name='Notice'
               onChange={handleInputChange}
               style={{ minHeight: 100, fontFamily: 'JetBrains Mono, Consolas' }}
             />
           </Form.Group>
-<<<<<<< HEAD
-          <Form.Button onClick={submitNotice}>Save Announcement</Form.Button>
-          <Divider />
-          <Header as='h3'>Personalization Settings</Header>
-          <Form.Group widths='equal'>
-            <Form.Input
-              label='System Name'
-              placeholder='Enter the system name here'
-=======
           <Form.Button onClick={submitNotice}>
             {t('setting.other.notice.buttons.save')}
           </Form.Button>
@@ -157,20 +139,11 @@
             <Form.Input
               label={t('setting.other.system.name')}
               placeholder={t('setting.other.system.name_placeholder')}
->>>>>>> 33edcf60
               value={inputs.SystemName}
               name='SystemName'
               onChange={handleInputChange}
             />
           </Form.Group>
-<<<<<<< HEAD
-          <Form.Button onClick={submitSystemName}>Set system name</Form.Button>
-          <Form.Group widths='equal'>
-            <Form.Input
-              label={<label>Theme Name (<Link
-                to='https://github.com/songquanpeng/one-api/blob/main/web/README.md'>Available Themes</Link>)</label>}
-              placeholder='Please enter theme name'
-=======
           <Form.Button onClick={submitSystemName}>
             {t('setting.other.system.buttons.save_name')}
           </Form.Button>
@@ -186,19 +159,11 @@
                 </label>
               }
               placeholder={t('setting.other.system.theme.placeholder')}
->>>>>>> 33edcf60
               value={inputs.Theme}
               name='Theme'
               onChange={handleInputChange}
             />
           </Form.Group>
-<<<<<<< HEAD
-          <Form.Button onClick={submitTheme}>Set Theme (Restart Required)</Form.Button>
-          <Form.Group widths='equal'>
-            <Form.Input
-              label='Logo Image URL'
-              placeholder='Enter the Logo image URL here'
-=======
           <Form.Button onClick={submitTheme}>
             {t('setting.other.system.buttons.save_theme')}
           </Form.Button>
@@ -206,20 +171,12 @@
             <Form.Input
               label={t('setting.other.system.logo')}
               placeholder={t('setting.other.system.logo_placeholder')}
->>>>>>> 33edcf60
               value={inputs.Logo}
               name='Logo'
               type='url'
               onChange={handleInputChange}
             />
           </Form.Group>
-<<<<<<< HEAD
-          <Form.Button onClick={submitLogo}>Settings Logo</Form.Button>
-          <Form.Group widths='equal'>
-            <Form.TextArea
-              label='Home Page Content'
-              placeholder='Enter the homepage content here, supports Markdown & HTML code. Once set, the status information of the homepage will not be displayed. If a link is entered, it will be used as the src attribute of the iframe, allowing you to set any webpage as the homepage.。'
-=======
           <Form.Button onClick={submitLogo}>
             {t('setting.other.system.buttons.save_logo')}
           </Form.Button>
@@ -230,20 +187,12 @@
             <Form.TextArea
               label={t('setting.other.content.homepage.title')}
               placeholder={t('setting.other.content.homepage.placeholder')}
->>>>>>> 33edcf60
               value={inputs.HomePageContent}
               name='HomePageContent'
               onChange={handleInputChange}
               style={{ minHeight: 150, fontFamily: 'JetBrains Mono, Consolas' }}
             />
           </Form.Group>
-<<<<<<< HEAD
-          <Form.Button onClick={() => submitOption('HomePageContent')}>Save Home Page Content</Form.Button>
-          <Form.Group widths='equal'>
-            <Form.TextArea
-              label='About'
-              placeholder='Enter new about content here, supports Markdown & HTML code. If a link is entered, it will be used as the src attribute of the iframe, allowing you to set any webpage as the about page.。'
-=======
           <Form.Button onClick={() => submitOption('HomePageContent')}>
             {t('setting.other.content.buttons.save_homepage')}
           </Form.Button>
@@ -251,21 +200,12 @@
             <Form.TextArea
               label={t('setting.other.content.about.title')}
               placeholder={t('setting.other.content.about.placeholder')}
->>>>>>> 33edcf60
               value={inputs.About}
               name='About'
               onChange={handleInputChange}
               style={{ minHeight: 150, fontFamily: 'JetBrains Mono, Consolas' }}
             />
           </Form.Group>
-<<<<<<< HEAD
-          <Form.Button onClick={submitAbout}>Save About</Form.Button>
-          <Message>Removing One API's copyright notice requires prior authorization. Project maintenance requires significant effort - if this project is meaningful to you, please actively support it.</Message>
-          <Form.Group widths='equal'>
-            <Form.Input
-              label='Footer'
-              placeholder='Enter the new footer here, leave blank to use the default footer, supports HTML code.'
-=======
           <Form.Button onClick={submitAbout}>
             {t('setting.other.content.buttons.save_about')}
           </Form.Button>
@@ -274,19 +214,14 @@
             <Form.Input
               label={t('setting.other.content.footer.title')}
               placeholder={t('setting.other.content.footer.placeholder')}
->>>>>>> 33edcf60
               value={inputs.Footer}
               name='Footer'
               onChange={handleInputChange}
             />
           </Form.Group>
-<<<<<<< HEAD
-          <Form.Button onClick={submitFooter}>Set Footer</Form.Button>
-=======
           <Form.Button onClick={() => submitOption('Footer')}>
             {t('setting.other.content.buttons.save_footer')}
           </Form.Button>
->>>>>>> 33edcf60
         </Form>
       </Grid.Column>
       <Modal
