import {enqueueSnackbar} from 'notistack';
import {snackbarConstants} from 'constants/SnackbarConstants';
import {API} from './api';

export function getSystemName() {
    let system_name = localStorage.getItem('system_name');
    if (!system_name) return 'One API';
    return system_name;
}

export function isMobile() {
    return window.innerWidth <= 600;
}

// eslint-disable-next-line
export function SnackbarHTMLContent({htmlContent}) {
    return <div dangerouslySetInnerHTML={{__html: htmlContent}}/>;
}

export function getSnackbarOptions(variant) {
    let options = snackbarConstants.Common[variant];
    if (isMobile()) {
        // 合并 options 和 snackbarConstants.Mobile
        options = {...options, ...snackbarConstants.Mobile};
    }
    return options;
}

export function showError(error) {
    if (error.message) {
        if (error.name === 'AxiosError') {
            switch (error.response.status) {
                case 429:
                    enqueueSnackbar('错误：请求次数过多，请稍后再试！', getSnackbarOptions('ERROR'));
                    break;
                case 500:
                    enqueueSnackbar('错误：服务器内部错误，请联系管理员！', getSnackbarOptions('ERROR'));
                    break;
                case 405:
                    enqueueSnackbar('本站仅作演示之用，无服务端！', getSnackbarOptions('INFO'));
                    break;
                default:
                    enqueueSnackbar('错误：' + error.message, getSnackbarOptions('ERROR'));
            }
            return;
        }
    } else {
        enqueueSnackbar('错误：' + error, getSnackbarOptions('ERROR'));
    }
}

export function showNotice(message, isHTML = false) {
    if (isHTML) {
        enqueueSnackbar(<SnackbarHTMLContent htmlContent={message}/>, getSnackbarOptions('NOTICE'));
    } else {
        enqueueSnackbar(message, getSnackbarOptions('NOTICE'));
    }
}

export function showWarning(message) {
    enqueueSnackbar(message, getSnackbarOptions('WARNING'));
}

export function showSuccess(message) {
    enqueueSnackbar(message, getSnackbarOptions('SUCCESS'));
}

export function showInfo(message) {
    enqueueSnackbar(message, getSnackbarOptions('INFO'));
}

export async function getOAuthState() {
    const res = await API.get('/api/oauth/state');
    const {success, message, data} = res.data;
    if (success) {
        return data;
    } else {
        showError(message);
        return '';
    }
}

export async function onGitHubOAuthClicked(github_client_id, openInNewTab = false) {
    const state = await getOAuthState();
    if (!state) return;
    let url = `https://github.com/login/oauth/authorize?client_id=${github_client_id}&state=${state}&scope=user:email`;
    if (openInNewTab) {
        window.open(url);
    } else {
        window.location.href = url;
    }
}

export async function onLarkOAuthClicked(lark_client_id) {
    const state = await getOAuthState();
    if (!state) return;
    let redirect_uri = `${window.location.origin}/oauth/lark`;
    window.open(`https://accounts.feishu.cn/open-apis/authen/v1/authorize?redirect_uri=${redirect_uri}&client_id=${lark_client_id}&state=${state}`);
}

export async function onOidcClicked(auth_url, client_id, openInNewTab = false) {
    const state = await getOAuthState();
    if (!state) return;
    const redirect_uri = `${window.location.origin}/oauth/oidc`;
    const response_type = "code";
    const scope = "openid profile email";
    const url = `${auth_url}?client_id=${client_id}&redirect_uri=${redirect_uri}&response_type=${response_type}&scope=${scope}&state=${state}`;
    if (openInNewTab) {
        window.open(url);
    } else {
        window.location.href = url;
    }
}

export function isAdmin() {
    let user = localStorage.getItem('user');
    if (!user) return false;
    user = JSON.parse(user);
    return user.role >= 10;
}

export function timestamp2string(timestamp) {
    let date = new Date(timestamp * 1000);
    let year = date.getFullYear().toString();
    let month = (date.getMonth() + 1).toString();
    let day = date.getDate().toString();
    let hour = date.getHours().toString();
    let minute = date.getMinutes().toString();
    let second = date.getSeconds().toString();
    if (month.length === 1) {
        month = '0' + month;
    }
    if (day.length === 1) {
        day = '0' + day;
    }
    if (hour.length === 1) {
        hour = '0' + hour;
    }
    if (minute.length === 1) {
        minute = '0' + minute;
    }
    if (second.length === 1) {
        second = '0' + second;
    }
    return year + '-' + month + '-' + day + ' ' + hour + ':' + minute + ':' + second;
}

<<<<<<< HEAD
export function calculateQuota(quota, digits = 2) {
    let quotaPerUnit = localStorage.getItem('quota_per_unit');
    quotaPerUnit = parseFloat(quotaPerUnit);
=======
export function calculateQuota(quota = 0, digits = 2) {
  let quotaPerUnit = localStorage.getItem('quota_per_unit');
  quotaPerUnit = parseFloat(quotaPerUnit);
>>>>>>> a9310deb

    return (quota / quotaPerUnit).toFixed(digits);
}

export function renderQuota(quota, digits = 2) {
    let displayInCurrency = localStorage.getItem('display_in_currency');
    displayInCurrency = displayInCurrency === 'true';
    if (displayInCurrency) {
        return '$' + calculateQuota(quota, digits);
    }
    return renderNumber(quota);
}

export const verifyJSON = (str) => {
    try {
        JSON.parse(str);
    } catch (e) {
        return false;
    }
    return true;
};

export function renderNumber(num) {
    if (num >= 1000000000) {
        return (num / 1000000000).toFixed(1) + 'B';
    } else if (num >= 1000000) {
        return (num / 1000000).toFixed(1) + 'M';
    } else if (num >= 10000) {
        return (num / 1000).toFixed(1) + 'k';
    } else {
        return num;
    }
}

export function renderQuotaWithPrompt(quota, digits) {
    let displayInCurrency = localStorage.getItem('display_in_currency');
    displayInCurrency = displayInCurrency === 'true';
    if (displayInCurrency) {
        return `（等价金额：${renderQuota(quota, digits)}）`;
    }
    return '';
}

export function downloadTextAsFile(text, filename) {
    let blob = new Blob([text], {type: 'text/plain;charset=utf-8'});
    let url = URL.createObjectURL(blob);
    let a = document.createElement('a');
    a.href = url;
    a.download = filename;
    a.click();
}

export function removeTrailingSlash(url) {
    if (url.endsWith('/')) {
        return url.slice(0, -1);
    } else {
        return url;
    }
}

let channelModels = undefined;

export async function loadChannelModels() {
    const res = await API.get('/api/models');
    const {success, data} = res.data;
    if (!success) {
        return;
    }
    channelModels = data;
    localStorage.setItem('channel_models', JSON.stringify(data));
}

export function getChannelModels(type) {
    if (channelModels !== undefined && type in channelModels) {
        return channelModels[type];
    }
    let models = localStorage.getItem('channel_models');
    if (!models) {
        return [];
    }
    channelModels = JSON.parse(models);
    if (type in channelModels) {
        return channelModels[type];
    }
    return [];
}

export function copy(text, name = '') {
    if (navigator.clipboard && navigator.clipboard.writeText) {
        navigator.clipboard.writeText(text).then(() => {
            showNotice(`复制${name}成功！`, true);
        }, () => {
            text = `复制${name}失败，请手动复制：<br /><br />${text}`;
            enqueueSnackbar(<SnackbarHTMLContent htmlContent={text}/>, getSnackbarOptions('COPY'));
        });
    } else {
        const textArea = document.createElement("textarea");
        textArea.value = text;
        document.body.appendChild(textArea);
        textArea.select();
        try {
            document.execCommand('copy');
            showNotice(`复制${name}成功！`, true);
        } catch (err) {
            text = `复制${name}失败，请手动复制：<br /><br />${text}`;
            enqueueSnackbar(<SnackbarHTMLContent htmlContent={text}/>, getSnackbarOptions('COPY'));
        }
        document.body.removeChild(textArea);
    }
}<|MERGE_RESOLUTION|>--- conflicted
+++ resolved
@@ -145,15 +145,9 @@
     return year + '-' + month + '-' + day + ' ' + hour + ':' + minute + ':' + second;
 }
 
-<<<<<<< HEAD
-export function calculateQuota(quota, digits = 2) {
+export function calculateQuota(quota = 0, digits = 2) {
     let quotaPerUnit = localStorage.getItem('quota_per_unit');
     quotaPerUnit = parseFloat(quotaPerUnit);
-=======
-export function calculateQuota(quota = 0, digits = 2) {
-  let quotaPerUnit = localStorage.getItem('quota_per_unit');
-  quotaPerUnit = parseFloat(quotaPerUnit);
->>>>>>> a9310deb
 
     return (quota / quotaPerUnit).toFixed(digits);
 }
