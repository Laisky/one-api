--- conflicted
+++ resolved
@@ -2,11 +2,6 @@
 
 import (
 	"fmt"
-<<<<<<< HEAD
-=======
-	"github.com/gin-gonic/gin"
-	"github.com/songquanpeng/one-api/common/random"
->>>>>>> 1c265432
 	"html/template"
 	"log"
 	"net"
@@ -15,7 +10,8 @@
 	"strconv"
 	"strings"
 
-	"github.com/Laisky/one-api/common/random"
+	"github.com/songquanpeng/one-api/common/random"
+	"github.com/gin-gonic/gin"
 )
 
 func OpenBrowser(url string) {
