package common

import (
	"bytes"
	"encoding/json"
	"io"
	"reflect"
	"strings"

	"github.com/gin-gonic/gin"
<<<<<<< HEAD
=======
	"github.com/pkg/errors"
>>>>>>> c410b137
	"github.com/songquanpeng/one-api/common/ctxkey"
)

func GetRequestBody(c *gin.Context) (requestBody []byte, err error) {
	if requestBodyCache, _ := c.Get(ctxkey.KeyRequestBody); requestBodyCache != nil {
		return requestBodyCache.([]byte), nil
	}
	requestBody, err = io.ReadAll(c.Request.Body)
	if err != nil {
		return nil, errors.Wrap(err, "read request body failed")
	}
	_ = c.Request.Body.Close()
	c.Set(ctxkey.KeyRequestBody, requestBody)

	return requestBody, nil
}

func UnmarshalBodyReusable(c *gin.Context, v any) error {
	requestBody, err := GetRequestBody(c)
	if err != nil {
		return errors.Wrap(err, "get request body failed")
	}

	// check v should be a pointer
	if v == nil || reflect.TypeOf(v).Kind() != reflect.Ptr {
		return errors.Errorf("UnmarshalBodyReusable only accept pointer, got %v", reflect.TypeOf(v))
	}

	contentType := c.Request.Header.Get("Content-Type")
	if strings.HasPrefix(contentType, "application/json") {
<<<<<<< HEAD
		err = json.Unmarshal(requestBody, &v)
=======
		err = json.Unmarshal(requestBody, v)
>>>>>>> c410b137
	} else {
		c.Request.Body = io.NopCloser(bytes.NewBuffer(requestBody))
		err = c.ShouldBind(v)
	}
	if err != nil {
		return errors.Wrap(err, "unmarshal request body failed")
	}

	// Reset request body
	c.Request.Body = io.NopCloser(bytes.NewBuffer(requestBody))
<<<<<<< HEAD
=======

>>>>>>> c410b137
	return nil
}

func SetEventStreamHeaders(c *gin.Context) {
	c.Writer.Header().Set("Content-Type", "text/event-stream")
	c.Writer.Header().Set("Cache-Control", "no-cache")
	c.Writer.Header().Set("Connection", "keep-alive")
	c.Writer.Header().Set("Transfer-Encoding", "chunked")
	c.Writer.Header().Set("X-Accel-Buffering", "no")
}<|MERGE_RESOLUTION|>--- conflicted
+++ resolved
@@ -8,10 +8,7 @@
 	"strings"
 
 	"github.com/gin-gonic/gin"
-<<<<<<< HEAD
-=======
 	"github.com/pkg/errors"
->>>>>>> c410b137
 	"github.com/songquanpeng/one-api/common/ctxkey"
 )
 
@@ -42,11 +39,7 @@
 
 	contentType := c.Request.Header.Get("Content-Type")
 	if strings.HasPrefix(contentType, "application/json") {
-<<<<<<< HEAD
-		err = json.Unmarshal(requestBody, &v)
-=======
 		err = json.Unmarshal(requestBody, v)
->>>>>>> c410b137
 	} else {
 		c.Request.Body = io.NopCloser(bytes.NewBuffer(requestBody))
 		err = c.ShouldBind(v)
@@ -57,10 +50,6 @@
 
 	// Reset request body
 	c.Request.Body = io.NopCloser(bytes.NewBuffer(requestBody))
-<<<<<<< HEAD
-=======
-
->>>>>>> c410b137
 	return nil
 }
 
