package common

import (
	"bytes"
	"io"

	"github.com/gin-gonic/gin"
	"github.com/pkg/errors"
	"github.com/songquanpeng/one-api/common/ctxkey"
)

func GetRequestBody(c *gin.Context) ([]byte, error) {
	requestBody, _ := c.Get(ctxkey.KeyRequestBody)
	if requestBody != nil {
		return requestBody.([]byte), nil
	}
	requestBody, err := io.ReadAll(c.Request.Body)
	if err != nil {
		return nil, errors.Wrap(err, "read request body failed")
	}
	_ = c.Request.Body.Close()
	c.Set(ctxkey.KeyRequestBody, requestBody)
	return requestBody.([]byte), nil
}

func UnmarshalBodyReusable(c *gin.Context, v any) error {
	requestBody, err := GetRequestBody(c)
	if err != nil {
<<<<<<< HEAD
		return errors.Wrap(err, "get request body failed")
=======
		return err
	}
	contentType := c.Request.Header.Get("Content-Type")
	if strings.HasPrefix(contentType, "application/json") {
		err = json.Unmarshal(requestBody, &v)
		c.Request.Body = io.NopCloser(bytes.NewBuffer(requestBody))
	} else {
		c.Request.Body = io.NopCloser(bytes.NewBuffer(requestBody))
		err = c.ShouldBind(&v)
	}
	if err != nil {
		return err
>>>>>>> fdd7bf41
	}

	// Reset request body
<<<<<<< HEAD
	c.Request.Body = io.NopCloser(bytes.NewBuffer(requestBody))
	defer func() {
		c.Request.Body = io.NopCloser(bytes.NewBuffer(requestBody))
	}()

	if err = c.Bind(v); err != nil {
		return errors.Wrap(err, "bind request body failed")
	}

=======
>>>>>>> fdd7bf41
	return nil
}

func SetEventStreamHeaders(c *gin.Context) {
	c.Writer.Header().Set("Content-Type", "text/event-stream")
	c.Writer.Header().Set("Cache-Control", "no-cache")
	c.Writer.Header().Set("Connection", "keep-alive")
	c.Writer.Header().Set("Transfer-Encoding", "chunked")
	c.Writer.Header().Set("X-Accel-Buffering", "no")
}<|MERGE_RESOLUTION|>--- conflicted
+++ resolved
@@ -2,7 +2,9 @@
 
 import (
 	"bytes"
+	"encoding/json"
 	"io"
+	"strings"
 
 	"github.com/gin-gonic/gin"
 	"github.com/pkg/errors"
@@ -26,10 +28,7 @@
 func UnmarshalBodyReusable(c *gin.Context, v any) error {
 	requestBody, err := GetRequestBody(c)
 	if err != nil {
-<<<<<<< HEAD
 		return errors.Wrap(err, "get request body failed")
-=======
-		return err
 	}
 	contentType := c.Request.Header.Get("Content-Type")
 	if strings.HasPrefix(contentType, "application/json") {
@@ -41,22 +40,9 @@
 	}
 	if err != nil {
 		return err
->>>>>>> fdd7bf41
 	}
 
 	// Reset request body
-<<<<<<< HEAD
-	c.Request.Body = io.NopCloser(bytes.NewBuffer(requestBody))
-	defer func() {
-		c.Request.Body = io.NopCloser(bytes.NewBuffer(requestBody))
-	}()
-
-	if err = c.Bind(v); err != nil {
-		return errors.Wrap(err, "bind request body failed")
-	}
-
-=======
->>>>>>> fdd7bf41
 	return nil
 }
 
