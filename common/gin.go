--- conflicted
+++ resolved
@@ -8,10 +8,7 @@
 	"strings"
 
 	"github.com/gin-gonic/gin"
-<<<<<<< HEAD
-=======
 	"github.com/pkg/errors"
->>>>>>> bc0c8090
 	"github.com/songquanpeng/one-api/common/ctxkey"
 )
 
@@ -42,11 +39,7 @@
 
 	contentType := c.Request.Header.Get("Content-Type")
 	if strings.HasPrefix(contentType, "application/json") {
-<<<<<<< HEAD
-		err = json.Unmarshal(requestBody, &v)
-=======
 		err = json.Unmarshal(requestBody, v)
->>>>>>> bc0c8090
 	} else {
 		c.Request.Body = io.NopCloser(bytes.NewBuffer(requestBody))
 		err = c.ShouldBind(v)
