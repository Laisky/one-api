--- conflicted
+++ resolved
@@ -10,9 +10,8 @@
 	"sync"
 	"time"
 
-	"github.com/Laisky/one-api/common/config"
-	"github.com/Laisky/one-api/common/ctxkey"
-	"github.com/Laisky/one-api/common/helper"
+	"github.com/songquanpeng/one-api/common/config"
+	"github.com/songquanpeng/one-api/common/helper"
 	"github.com/gin-gonic/gin"
 )
 
@@ -88,11 +87,7 @@
 	if level == loggerINFO {
 		writer = gin.DefaultWriter
 	}
-<<<<<<< HEAD
-	id := ctx.Value(ctxkey.RequestId)
-=======
 	id := ctx.Value(helper.RequestIdKey)
->>>>>>> 1c265432
 	if id == nil {
 		id = helper.GenRequestID()
 	}
