--- conflicted
+++ resolved
@@ -31,44 +31,32 @@
 func DisableChannel(channelId int, channelName string, reason string) {
 	model.UpdateChannelStatusById(channelId, model.ChannelStatusAutoDisabled)
 	logger.SysLog(fmt.Sprintf("channel #%d has been disabled: %s", channelId, reason))
-<<<<<<< HEAD
-	subject := fmt.Sprintf("Channel %s (#%d) has been disabled", channelName, channelId)
-	content := fmt.Sprintf("Channel %s (#%d) has been disabled, reason: %s", channelName, channelId, reason)
-=======
-	subject := fmt.Sprintf("渠道状态变更提醒")
+	subject := fmt.Sprintf("Channel Status Change Reminder")
 	content := message.EmailTemplate(
 		subject,
 		fmt.Sprintf(`
-			<p>您好！</p>
-			<p>渠道「<strong>%s</strong>」（#%d）已被禁用。</p>
-			<p>禁用原因：</p>
-			<p style="background-color: #f8f8f8; padding: 10px; border-radius: 4px;">%s</p>
-		`, channelName, channelId, reason),
+            <p>Hello!</p>
+            <p>Channel “<strong>%s</strong>” (#%d) has been disabled.</p>
+            <p>Reason for disabling:</p>
+            <p style="background-color: #f8f8f8; padding: 10px; border-radius: 4px;">%s</p>
+        `, channelName, channelId, reason),
 	)
->>>>>>> 33edcf60
 	notifyRootUser(subject, content)
 }
 
 func MetricDisableChannel(channelId int, successRate float64) {
 	model.UpdateChannelStatusById(channelId, model.ChannelStatusAutoDisabled)
 	logger.SysLog(fmt.Sprintf("channel #%d has been disabled due to low success rate: %.2f", channelId, successRate*100))
-<<<<<<< HEAD
-	subject := fmt.Sprintf("Channel #%d has been disabled", channelId)
-	content := fmt.Sprintf("The channel (#%d) has been automatically disabled by the system due to "+
-		"a success rate of %.2f%% over the last %d calls, which is below the threshold of %.2f%%.",
-		channelId, successRate*100, config.MetricQueueSize, config.MetricSuccessRateThreshold*100)
-=======
-	subject := fmt.Sprintf("渠道状态变更提醒")
+	subject := fmt.Sprintf("Channel Status Change Reminder")
 	content := message.EmailTemplate(
 		subject,
 		fmt.Sprintf(`
-			<p>您好！</p>
-			<p>渠道 #%d 已被系统自动禁用。</p>
-			<p>禁用原因：</p>
-			<p style="background-color: #f8f8f8; padding: 10px; border-radius: 4px;">该渠道在最近 %d 次调用中成功率为 <strong>%.2f%%</strong>，低于系统阈值 <strong>%.2f%%</strong>。</p>
-		`, channelId, config.MetricQueueSize, successRate*100, config.MetricSuccessRateThreshold*100),
+            <p>Hello!</p>
+            <p>Channel #%d has been automatically disabled by the system.</p>
+            <p>Reason for disabling:</p>
+            <p style="background-color: #f8f8f8; padding: 10px; border-radius: 4px;">In the last %d calls, the success rate of this channel was <strong>%.2f%%</strong>, which is below the system threshold of <strong>%.2f%%</strong>.</p>
+        `, channelId, config.MetricQueueSize, successRate*100, config.MetricSuccessRateThreshold*100),
 	)
->>>>>>> 33edcf60
 	notifyRootUser(subject, content)
 }
 
@@ -76,19 +64,14 @@
 func EnableChannel(channelId int, channelName string) {
 	model.UpdateChannelStatusById(channelId, model.ChannelStatusEnabled)
 	logger.SysLog(fmt.Sprintf("channel #%d has been enabled", channelId))
-<<<<<<< HEAD
-	subject := fmt.Sprintf("Channel %s (#%d) has been enabled", channelName, channelId)
-	content := fmt.Sprintf("Channel %s (#%d) has been enabled", channelName, channelId)
-=======
-	subject := fmt.Sprintf("渠道状态变更提醒")
+	subject := fmt.Sprintf("Channel Status Change Reminder")
 	content := message.EmailTemplate(
 		subject,
 		fmt.Sprintf(`
-			<p>您好！</p>
-			<p>渠道「<strong>%s</strong>」（#%d）已被重新启用。</p>
-			<p>您现在可以继续使用该渠道了。</p>
-		`, channelName, channelId),
+            <p>Hello!</p>
+            <p>Channel “<strong>%s</strong>” (#%d) has been re-enabled.</p>
+            <p>You can now continue using this channel.</p>
+        `, channelName, channelId),
 	)
->>>>>>> 33edcf60
 	notifyRootUser(subject, content)
 }