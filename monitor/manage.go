package monitor

import (
	"net/http"
	"strings"

	"github.com/songquanpeng/one-api/common/config"
	"github.com/songquanpeng/one-api/relay/model"
)

func ShouldDisableChannel(err *model.Error, statusCode int) bool {
	if !config.AutomaticDisableChannelEnabled {
		return false
	}
	if err == nil {
		return false
	}
	if statusCode == http.StatusUnauthorized {
		return true
	}
	switch err.Type {
	case "insufficient_quota", "authentication_error", "permission_error", "forbidden":
		return true
	}
	if err.Code == "invalid_api_key" || err.Code == "account_deactivated" {
		return true
	}

	lowerMessage := strings.ToLower(err.Message)
	if strings.Contains(lowerMessage, "your access was terminated") ||
		strings.Contains(lowerMessage, "violation of our policies") ||
		strings.Contains(lowerMessage, "your credit balance is too low") ||
		strings.Contains(lowerMessage, "organization has been disabled") ||
		strings.Contains(lowerMessage, "credit") ||
		strings.Contains(lowerMessage, "balance") ||
		strings.Contains(lowerMessage, "permission denied") ||
		strings.Contains(lowerMessage, "organization has been restricted") || // groq
<<<<<<< HEAD
		strings.Contains(lowerMessage, "overdue payment") {
=======
		strings.Contains(lowerMessage, "api key not valid") || // gemini
		strings.Contains(lowerMessage, "api key expired") || // gemini
		strings.Contains(lowerMessage, "已欠费") {
>>>>>>> 2552c682
		return true
	}
	return false
}

func ShouldEnableChannel(err error, openAIErr *model.Error) bool {
	if !config.AutomaticEnableChannelEnabled {
		return false
	}
	if err != nil {
		return false
	}
	if openAIErr != nil {
		return false
	}
	return true
}<|MERGE_RESOLUTION|>--- conflicted
+++ resolved
@@ -35,13 +35,9 @@
 		strings.Contains(lowerMessage, "balance") ||
 		strings.Contains(lowerMessage, "permission denied") ||
 		strings.Contains(lowerMessage, "organization has been restricted") || // groq
-<<<<<<< HEAD
-		strings.Contains(lowerMessage, "overdue payment") {
-=======
 		strings.Contains(lowerMessage, "api key not valid") || // gemini
 		strings.Contains(lowerMessage, "api key expired") || // gemini
 		strings.Contains(lowerMessage, "已欠费") {
->>>>>>> 2552c682
 		return true
 	}
 	return false
