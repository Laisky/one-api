package middleware

import (
	"fmt"
	"net/http"
	"strings"

	"github.com/gin-contrib/sessions"
	"github.com/gin-gonic/gin"
	"github.com/songquanpeng/one-api/common/blacklist"
	"github.com/songquanpeng/one-api/common/ctxkey"
	"github.com/songquanpeng/one-api/common/logger"
	"github.com/songquanpeng/one-api/common/network"
	"github.com/songquanpeng/one-api/model"
)

func authHelper(c *gin.Context, minRole int) {
	session := sessions.Default(c)
	username := session.Get("username")
	role := session.Get("role")
	id := session.Get("id")
	status := session.Get("status")
	if username == nil {
		logger.SysLog("no user session found, try to use access token")
		// Check access token
		accessToken := c.Request.Header.Get("Authorization")
		if accessToken == "" {
			c.JSON(http.StatusUnauthorized, gin.H{
				"success": false,
				"message": "无权进行此操作，未登录且未提供 access token",
			})
			c.Abort()
			return
		}

		user := model.ValidateAccessToken(accessToken)
		if user != nil && user.Username != "" {
			// Token is valid
			username = user.Username
			role = user.Role
			id = user.Id
			status = user.Status
		} else {
			c.JSON(http.StatusOK, gin.H{
				"success": false,
				"message": "无权进行此操作，access token 无效",
			})
			c.Abort()
			return
		}
	}
	if status.(int) == model.UserStatusDisabled || blacklist.IsUserBanned(id.(int)) {
		c.JSON(http.StatusOK, gin.H{
			"success": false,
			"message": "用户已被封禁",
		})
		session := sessions.Default(c)
		session.Clear()
		_ = session.Save()
		c.Abort()
		return
	}
	if role.(int) < minRole {
		c.JSON(http.StatusOK, gin.H{
			"success": false,
			"message": "无权进行此操作，权限不足",
		})
		c.Abort()
		return
	}
	c.Set("username", username)
	c.Set("role", role)
	c.Set("id", id)
	c.Next()
}

func UserAuth() func(c *gin.Context) {
	return func(c *gin.Context) {
		authHelper(c, model.RoleCommonUser)
	}
}

func AdminAuth() func(c *gin.Context) {
	return func(c *gin.Context) {
		authHelper(c, model.RoleAdminUser)
	}
}

func RootAuth() func(c *gin.Context) {
	return func(c *gin.Context) {
		authHelper(c, model.RoleRootUser)
	}
}

func TokenAuth() func(c *gin.Context) {
	return func(c *gin.Context) {
		ctx := c.Request.Context()
		key := c.Request.Header.Get("Authorization")
		key = strings.TrimPrefix(key, "Bearer ")
		key = strings.TrimPrefix(strings.TrimPrefix(key, "sk-"), "laisky-")
		parts := strings.Split(key, "-")
		key = parts[0]
		token, err := model.ValidateUserToken(key)
		if err != nil {
			abortWithMessage(c, http.StatusUnauthorized, err.Error())
			return
		}
		if token.Subnet != nil && *token.Subnet != "" {
			if !network.IsIpInSubnets(ctx, c.ClientIP(), *token.Subnet) {
				abortWithMessage(c, http.StatusForbidden, fmt.Sprintf("该令牌只能在指定网段使用：%s，当前 ip：%s", *token.Subnet, c.ClientIP()))
				return
			}
		}
		userEnabled, err := model.CacheIsUserEnabled(token.UserId)
		if err != nil {
			abortWithMessage(c, http.StatusInternalServerError, err.Error())
			return
		}
		if !userEnabled || blacklist.IsUserBanned(token.UserId) {
			abortWithMessage(c, http.StatusForbidden, "用户已被封禁")
			return
		}
<<<<<<< HEAD
		c.Set("id", token.UserId)
		c.Set("token_id", token.Id)
		c.Set("token_name", token.Name)
		c.Set("token_unlimited_quota", token.UnlimitedQuota)
		if !token.UnlimitedQuota {
			c.Set("token_quota", token.RemainQuota)
		}
=======
		requestModel, err := getRequestModel(c)
		if err != nil && shouldCheckModel(c) {
			abortWithMessage(c, http.StatusBadRequest, err.Error())
			return
		}
		c.Set(ctxkey.RequestModel, requestModel)
		if token.Models != nil && *token.Models != "" {
			c.Set(ctxkey.AvailableModels, *token.Models)
			if requestModel != "" && !isModelInList(requestModel, *token.Models) {
				abortWithMessage(c, http.StatusForbidden, fmt.Sprintf("该令牌无权使用模型：%s", requestModel))
				return
			}
		}
		c.Set(ctxkey.Id, token.UserId)
		c.Set(ctxkey.TokenId, token.Id)
		c.Set(ctxkey.TokenName, token.Name)
>>>>>>> 2249917c
		if len(parts) > 1 {
			if model.IsAdmin(token.UserId) {
				c.Set(ctxkey.SpecificChannelId, parts[1])
			} else {
				abortWithMessage(c, http.StatusForbidden, "普通用户不支持指定渠道")
				return
			}
		}

		// set channel id for proxy relay
		if channelId := c.Param("channelid"); channelId != "" {
			c.Set(ctxkey.SpecificChannelId, channelId)
		}

		c.Next()
	}
}

func shouldCheckModel(c *gin.Context) bool {
	if strings.HasPrefix(c.Request.URL.Path, "/v1/completions") {
		return true
	}
	if strings.HasPrefix(c.Request.URL.Path, "/v1/chat/completions") {
		return true
	}
	if strings.HasPrefix(c.Request.URL.Path, "/v1/images") {
		return true
	}
	if strings.HasPrefix(c.Request.URL.Path, "/v1/audio") {
		return true
	}
	return false
}<|MERGE_RESOLUTION|>--- conflicted
+++ resolved
@@ -120,15 +120,6 @@
 			abortWithMessage(c, http.StatusForbidden, "用户已被封禁")
 			return
 		}
-<<<<<<< HEAD
-		c.Set("id", token.UserId)
-		c.Set("token_id", token.Id)
-		c.Set("token_name", token.Name)
-		c.Set("token_unlimited_quota", token.UnlimitedQuota)
-		if !token.UnlimitedQuota {
-			c.Set("token_quota", token.RemainQuota)
-		}
-=======
 		requestModel, err := getRequestModel(c)
 		if err != nil && shouldCheckModel(c) {
 			abortWithMessage(c, http.StatusBadRequest, err.Error())
@@ -142,10 +133,13 @@
 				return
 			}
 		}
+
 		c.Set(ctxkey.Id, token.UserId)
 		c.Set(ctxkey.TokenId, token.Id)
 		c.Set(ctxkey.TokenName, token.Name)
->>>>>>> 2249917c
+		c.Set(ctxkey.TokenQuota, token.RemainQuota)
+		c.Set(ctxkey.TokenQuotaUnlimited, token.UnlimitedQuota)
+
 		if len(parts) > 1 {
 			if model.IsAdmin(token.UserId) {
 				c.Set(ctxkey.SpecificChannelId, parts[1])
