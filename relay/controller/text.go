package controller

import (
	"bytes"
	"context"
	"encoding/json"
	"io"
	"net/http"
	"time"

	"github.com/gin-gonic/gin"
	"github.com/pkg/errors"
	"github.com/songquanpeng/one-api/common/config"
	"github.com/songquanpeng/one-api/common/ctxkey"
	"github.com/songquanpeng/one-api/common/logger"
	"github.com/songquanpeng/one-api/model"
	"github.com/songquanpeng/one-api/relay"
	"github.com/songquanpeng/one-api/relay/adaptor"
	"github.com/songquanpeng/one-api/relay/adaptor/openai"
	"github.com/songquanpeng/one-api/relay/apitype"
	"github.com/songquanpeng/one-api/relay/billing"
	billingratio "github.com/songquanpeng/one-api/relay/billing/ratio"
	"github.com/songquanpeng/one-api/relay/channeltype"
	metalib "github.com/songquanpeng/one-api/relay/meta"
	relaymodel "github.com/songquanpeng/one-api/relay/model"
)

func RelayTextHelper(c *gin.Context) *relaymodel.ErrorWithStatusCode {
	ctx := c.Request.Context()
	meta := metalib.GetByContext(c)
	// get & validate textRequest
	textRequest, err := getAndValidateTextRequest(c, meta.Mode)
	if err != nil {
		logger.Errorf(ctx, "getAndValidateTextRequest failed: %s", err.Error())
		return openai.ErrorWrapper(err, "invalid_text_request", http.StatusBadRequest)
	}
	meta.IsStream = textRequest.Stream

	if reqBody, ok := c.Get(ctxkey.KeyRequestBody); ok {
		logger.Debugf(c.Request.Context(), "get text request: %s\n", string(reqBody.([]byte)))
	}

	// map model name
	meta.OriginModelName = textRequest.Model
	textRequest.Model = meta.ActualModelName
	meta.ActualModelName = textRequest.Model
	// set system prompt if not empty
	systemPromptReset := setSystemPrompt(ctx, textRequest, meta.ForcedSystemPrompt)
	// get model ratio & group ratio
	modelRatio := billingratio.GetModelRatio(textRequest.Model, meta.ChannelType)
	// groupRatio := billingratio.GetGroupRatio(meta.Group)
	groupRatio := c.GetFloat64(ctxkey.ChannelRatio)

	ratio := modelRatio * groupRatio
	// pre-consume quota
	promptTokens := getPromptTokens(c.Request.Context(), textRequest, meta.Mode)
	meta.PromptTokens = promptTokens
	preConsumedQuota, bizErr := preConsumeQuota(c, textRequest, promptTokens, ratio, meta)
	if bizErr != nil {
		logger.Warnf(ctx, "preConsumeQuota failed: %+v", *bizErr)
		return bizErr
	}

	adaptor := relay.GetAdaptor(meta.APIType)
	if adaptor == nil {
		return openai.ErrorWrapper(errors.Errorf("invalid api type: %d", meta.APIType), "invalid_api_type", http.StatusBadRequest)
	}
	adaptor.Init(meta)

	// get request body
	requestBody, err := getRequestBody(c, meta, textRequest, adaptor)
	if err != nil {
		return openai.ErrorWrapper(err, "convert_request_failed", http.StatusInternalServerError)
	}

	// for debug
	requestBodyBytes, _ := io.ReadAll(requestBody)
	requestBody = bytes.NewBuffer(requestBodyBytes)

	// do request
	resp, err := adaptor.DoRequest(c, meta, requestBody)
	if err != nil {
		logger.Errorf(ctx, "DoRequest failed: %s", err.Error())
		return openai.ErrorWrapper(err, "do_request_failed", http.StatusInternalServerError)
	}
	if isErrorHappened(meta, resp) {
		billing.ReturnPreConsumedQuota(ctx, preConsumedQuota, meta.TokenId)
		return RelayErrorHandler(resp)
	}

	// do response
	usage, respErr := adaptor.DoResponse(c, resp, meta)
	if respErr != nil {
		logger.Errorf(ctx, "respErr is not nil: %+v", respErr)
		billing.ReturnPreConsumedQuota(ctx, preConsumedQuota, meta.TokenId)
		return respErr
	}

	// post-consume quota
	quotaId := c.GetInt(ctxkey.Id)
	requestId := c.GetString(ctxkey.RequestId)
	go func() {
		ctx, cancel := context.WithTimeout(context.Background(), 30*time.Second)
		defer cancel()

		quota := postConsumeQuota(ctx, usage, meta, textRequest, ratio, preConsumedQuota, modelRatio, groupRatio, systemPromptReset)

		// also update user request cost
		if quota != 0 {
			docu := model.NewUserRequestCost(
				quotaId,
				requestId,
				quota,
			)
			if err = docu.Insert(); err != nil {
				logger.Errorf(ctx, "insert user request cost failed: %+v", err)
			}
		}
	}()

	return nil
}

<<<<<<< HEAD
func getRequestBody(c *gin.Context, meta *metalib.Meta, textRequest *relaymodel.GeneralOpenAIRequest, adaptor adaptor.Adaptor) (io.Reader, error) {
	if !config.EnforceIncludeUsage &&
		meta.APIType == apitype.OpenAI &&
		meta.OriginModelName == meta.ActualModelName &&
		meta.ChannelType != channeltype.OpenAI && // openai also need to convert request
		meta.ChannelType != channeltype.Baichuan {
=======
func getRequestBody(c *gin.Context, meta *meta.Meta, textRequest *model.GeneralOpenAIRequest, adaptor adaptor.Adaptor) (io.Reader, error) {
	if !config.EnforceIncludeUsage &&
		meta.APIType == apitype.OpenAI &&
		meta.OriginModelName == meta.ActualModelName &&
		meta.ChannelType != channeltype.Baichuan &&
		meta.ForcedSystemPrompt == "" {
		// no need to convert request for openai
>>>>>>> 7ac55354
		return c.Request.Body, nil
	}

	// get request body
	var requestBody io.Reader
	convertedRequest, err := adaptor.ConvertRequest(c, meta.Mode, textRequest)
	if err != nil {
		logger.Debugf(c.Request.Context(), "converted request failed: %s\n", err.Error())
		return nil, err
	}
	jsonData, err := json.Marshal(convertedRequest)
	if err != nil {
		logger.Debugf(c.Request.Context(), "converted request json_marshal_failed: %s\n", err.Error())
		return nil, err
	}
	logger.Debugf(c.Request.Context(), "converted request: \n%s", string(jsonData))
	requestBody = bytes.NewBuffer(jsonData)
	return requestBody, nil
}<|MERGE_RESOLUTION|>--- conflicted
+++ resolved
@@ -121,22 +121,13 @@
 	return nil
 }
 
-<<<<<<< HEAD
 func getRequestBody(c *gin.Context, meta *metalib.Meta, textRequest *relaymodel.GeneralOpenAIRequest, adaptor adaptor.Adaptor) (io.Reader, error) {
 	if !config.EnforceIncludeUsage &&
 		meta.APIType == apitype.OpenAI &&
 		meta.OriginModelName == meta.ActualModelName &&
 		meta.ChannelType != channeltype.OpenAI && // openai also need to convert request
-		meta.ChannelType != channeltype.Baichuan {
-=======
-func getRequestBody(c *gin.Context, meta *meta.Meta, textRequest *model.GeneralOpenAIRequest, adaptor adaptor.Adaptor) (io.Reader, error) {
-	if !config.EnforceIncludeUsage &&
-		meta.APIType == apitype.OpenAI &&
-		meta.OriginModelName == meta.ActualModelName &&
 		meta.ChannelType != channeltype.Baichuan &&
 		meta.ForcedSystemPrompt == "" {
-		// no need to convert request for openai
->>>>>>> 7ac55354
 		return c.Request.Body, nil
 	}
 
