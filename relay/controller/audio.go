--- conflicted
+++ resolved
@@ -22,8 +22,6 @@
 	"github.com/songquanpeng/one-api/relay"
 	"github.com/songquanpeng/one-api/relay/adaptor/openai"
 	"github.com/songquanpeng/one-api/relay/billing"
-	"github.com/songquanpeng/one-api/relay/billing/ratio"
-	billingratio "github.com/songquanpeng/one-api/relay/billing/ratio"
 	"github.com/songquanpeng/one-api/relay/channeltype"
 	"github.com/songquanpeng/one-api/relay/meta"
 	relaymodel "github.com/songquanpeng/one-api/relay/model"
@@ -52,11 +50,10 @@
 	}
 	defer reqFp.Close()
 
-	ctxMeta := meta.GetByContext(c)
-
 	return helper.GetAudioTokens(c.Request.Context(),
 		reqFp,
-		ratio.GetAudioPromptTokensPerSecond(ctxMeta.ActualModelName))
+		50, // whisper's audio token rate is 50 tokens per second
+	)
 }
 
 func RelayAudioHelper(c *gin.Context, relayMode int) *relaymodel.ErrorWithStatusCode {
@@ -86,23 +83,17 @@
 		}
 	}
 
-<<<<<<< HEAD
 	adaptor := relay.GetAdaptor(meta.APIType)
 	if adaptor == nil {
 		return openai.ErrorWrapper(fmt.Errorf("invalid api type: %d", meta.APIType), "invalid_api_type", http.StatusBadRequest)
 	}
 	adaptor.Init(meta)
 
-	groupRatio := billingratio.GetGroupRatio(group)
+	// groupRatio := billingratio.GetGroupRatio(group)
+	groupRatio := c.GetFloat64(ctxkey.ChannelRatio)
 	adaptorRatio := GetRatio(meta, adaptor)
 	ratio := adaptorRatio.Input * groupRatio
 
-=======
-	modelRatio := billingratio.GetModelRatio(audioModel, channelType)
-	// groupRatio := billingratio.GetGroupRatio(group)
-	groupRatio := c.GetFloat64(ctxkey.ChannelRatio)
-	ratio := modelRatio * groupRatio
->>>>>>> bc0c8090
 	var quota int64
 	var preConsumedQuota int64
 	switch relayMode {
