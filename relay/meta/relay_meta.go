--- conflicted
+++ resolved
@@ -1,20 +1,12 @@
 package meta
 
 import (
-<<<<<<< HEAD
-=======
-	"github.com/gin-gonic/gin"
+	"strings"
+
 	"github.com/songquanpeng/one-api/common/ctxkey"
 	"github.com/songquanpeng/one-api/model"
 	"github.com/songquanpeng/one-api/relay/channeltype"
 	"github.com/songquanpeng/one-api/relay/relaymode"
->>>>>>> 1c265432
-	"strings"
-
-	"github.com/Laisky/one-api/common/ctxkey"
-	"github.com/Laisky/one-api/relay/adaptor/azure"
-	"github.com/Laisky/one-api/relay/channeltype"
-	"github.com/Laisky/one-api/relay/relaymode"
 	"github.com/gin-gonic/gin"
 )
 
@@ -41,22 +33,6 @@
 
 func GetByContext(c *gin.Context) *Meta {
 	meta := Meta{
-<<<<<<< HEAD
-		Mode:           relaymode.GetByPath(c.Request.URL.Path),
-		ChannelType:    c.GetInt(ctxkey.Channel),
-		ChannelId:      c.GetInt(ctxkey.ChannelId),
-		TokenId:        c.GetInt(ctxkey.TokenId),
-		TokenName:      c.GetString(ctxkey.TokenName),
-		UserId:         c.GetInt(ctxkey.Id),
-		Group:          c.GetString(ctxkey.Group),
-		ModelMapping:   c.GetStringMapString(ctxkey.ModelMapping),
-		BaseURL:        c.GetString(ctxkey.BaseURL),
-		APIVersion:     c.GetString(ctxkey.ConfigAPIVersion),
-		APIKey:         strings.TrimPrefix(c.Request.Header.Get("Authorization"), "Bearer "),
-		Config:         nil,
-		RequestURLPath: c.Request.URL.String(),
-		ChannelRatio:   c.GetFloat64(ctxkey.ChannelRatio),
-=======
 		Mode:            relaymode.GetByPath(c.Request.URL.Path),
 		ChannelType:     c.GetInt(ctxkey.Channel),
 		ChannelId:       c.GetInt(ctxkey.ChannelId),
@@ -69,7 +45,7 @@
 		BaseURL:         c.GetString(ctxkey.BaseURL),
 		APIKey:          strings.TrimPrefix(c.Request.Header.Get("Authorization"), "Bearer "),
 		RequestURLPath:  c.Request.URL.String(),
->>>>>>> 1c265432
+		ChannelRatio:    c.GetFloat64(ctxkey.ChannelRatio), // add by Laisky
 	}
 	cfg, ok := c.Get(ctxkey.Config)
 	if ok {
