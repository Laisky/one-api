package meta

import (
	"strings"

	"github.com/gin-gonic/gin"
	"github.com/songquanpeng/one-api/common/ctxkey"
	"github.com/songquanpeng/one-api/model"
	"github.com/songquanpeng/one-api/relay/channeltype"
	"github.com/songquanpeng/one-api/relay/relaymode"
)

type Meta struct {
	Mode         int
	ChannelType  int
	ChannelId    int
	TokenId      int
	TokenName    string
	UserId       int
	Group        string
	ModelMapping map[string]string
	// BaseURL is the proxy url set in the channel config
	BaseURL  string
	APIKey   string
	APIType  int
	Config   model.ChannelConfig
	IsStream bool
	// OriginModelName is the model name from the raw user request
	OriginModelName string
	// ActualModelName is the model name after mapping
	ActualModelName string
	RequestURLPath  string
	PromptTokens    int // only for DoResponse
<<<<<<< HEAD
	ChannelRatio    float64
=======
	SystemPrompt    string
>>>>>>> 6ab87f8a
}

func GetByContext(c *gin.Context) *Meta {
	meta := Meta{
		Mode:            relaymode.GetByPath(c.Request.URL.Path),
		ChannelType:     c.GetInt(ctxkey.Channel),
		ChannelId:       c.GetInt(ctxkey.ChannelId),
		TokenId:         c.GetInt(ctxkey.TokenId),
		TokenName:       c.GetString(ctxkey.TokenName),
		UserId:          c.GetInt(ctxkey.Id),
		Group:           c.GetString(ctxkey.Group),
		ModelMapping:    c.GetStringMapString(ctxkey.ModelMapping),
		OriginModelName: c.GetString(ctxkey.RequestModel),
		BaseURL:         c.GetString(ctxkey.BaseURL),
		APIKey:          strings.TrimPrefix(c.Request.Header.Get("Authorization"), "Bearer "),
		RequestURLPath:  c.Request.URL.String(),
<<<<<<< HEAD
		ChannelRatio:    c.GetFloat64(ctxkey.ChannelRatio), // add by Laisky
=======
		SystemPrompt:    c.GetString(ctxkey.SystemPrompt),
>>>>>>> 6ab87f8a
	}
	cfg, ok := c.Get(ctxkey.Config)
	if ok {
		meta.Config = cfg.(model.ChannelConfig)
	}
	if meta.BaseURL == "" {
		meta.BaseURL = channeltype.ChannelBaseURLs[meta.ChannelType]
	}
	meta.APIType = channeltype.ToAPIType(meta.ChannelType)
	return &meta
}<|MERGE_RESOLUTION|>--- conflicted
+++ resolved
@@ -31,11 +31,8 @@
 	ActualModelName string
 	RequestURLPath  string
 	PromptTokens    int // only for DoResponse
-<<<<<<< HEAD
 	ChannelRatio    float64
-=======
 	SystemPrompt    string
->>>>>>> 6ab87f8a
 }
 
 func GetByContext(c *gin.Context) *Meta {
@@ -52,11 +49,8 @@
 		BaseURL:         c.GetString(ctxkey.BaseURL),
 		APIKey:          strings.TrimPrefix(c.Request.Header.Get("Authorization"), "Bearer "),
 		RequestURLPath:  c.Request.URL.String(),
-<<<<<<< HEAD
 		ChannelRatio:    c.GetFloat64(ctxkey.ChannelRatio), // add by Laisky
-=======
 		SystemPrompt:    c.GetString(ctxkey.SystemPrompt),
->>>>>>> 6ab87f8a
 	}
 	cfg, ok := c.Get(ctxkey.Config)
 	if ok {
