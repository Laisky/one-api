package ali

<<<<<<< HEAD
// import (
// 	"bufio"
// 	"encoding/json"
// 	"github.com/gin-gonic/gin"
// 	"io"
// 	"net/http"
// 	"one-api/common"
// 	"strings"
// )

// // https://help.aliyun.com/document_detail/613695.html?spm=a2c4g.2399480.0.0.1adb778fAdzP9w#341800c0f8w0r

// type AliMessage struct {
// 	Content string `json:"content"`
// 	Role    string `json:"role"`
// }

// type AliInput struct {
// 	//Prompt   string       `json:"prompt"`
// 	Messages []AliMessage `json:"messages"`
// }

// type AliParameters struct {
// 	TopP         float64 `json:"top_p,omitempty"`
// 	TopK         int     `json:"top_k,omitempty"`
// 	Seed         uint64  `json:"seed,omitempty"`
// 	EnableSearch bool    `json:"enable_search,omitempty"`
// }

// type AliChatRequest struct {
// 	Model      string        `json:"model"`
// 	Input      AliInput      `json:"input"`
// 	Parameters AliParameters `json:"parameters,omitempty"`
// }

// type AliEmbeddingRequest struct {
// 	Model string `json:"model"`
// 	Input struct {
// 		Texts []string `json:"texts"`
// 	} `json:"input"`
// 	Parameters *struct {
// 		TextType string `json:"text_type,omitempty"`
// 	} `json:"parameters,omitempty"`
// }

// type AliEmbedding struct {
// 	Embedding []float64 `json:"embedding"`
// 	TextIndex int       `json:"text_index"`
// }

// type AliEmbeddingResponse struct {
// 	Output struct {
// 		Embeddings []AliEmbedding `json:"embeddings"`
// 	} `json:"output"`
// 	Usage AliUsage `json:"usage"`
// 	AliError
// }

// type AliError struct {
// 	Code      string `json:"code"`
// 	Message   string `json:"message"`
// 	RequestId string `json:"request_id"`
// }

// type AliUsage struct {
// 	InputTokens  int `json:"input_tokens"`
// 	OutputTokens int `json:"output_tokens"`
// 	TotalTokens  int `json:"total_tokens"`
// }

// type AliOutput struct {
// 	Text         string `json:"text"`
// 	FinishReason string `json:"finish_reason"`
// }

// type AliChatResponse struct {
// 	Output AliOutput `json:"output"`
// 	Usage  AliUsage  `json:"usage"`
// 	AliError
// }

// func requestOpenAI2Ali(request GeneralOpenAIRequest) *AliChatRequest {
// 	messages := make([]AliMessage, 0, len(request.Messages))
// 	prompt := ""
// 	for i := 0; i < len(request.Messages); i++ {
// 		message := request.Messages[i]
// 		if message.Role == "system" {
// 			messages = append(messages, AliMessage{
// 				User: message.Content,
// 				Bot:  "Okay",
// 			})
// 			continue
// 		} else {
// 			if i == len(request.Messages)-1 {
// 				prompt = message.Content
// 				break
// 			}
// 			messages = append(messages, AliMessage{
// 				User: message.Content,
// 				Bot:  request.Messages[i+1].Content,
// 			})
// 			i++
// 		}
// 	}
// 	return &AliChatRequest{
// 		Model: request.Model,
// 		Input: AliInput{
// 			Prompt:  prompt,
// 			History: messages,
// 		},
// 		//Parameters: AliParameters{  // ChatGPT's parameters are not compatible with Ali's
// 		//	TopP: request.TopP,
// 		//	TopK: 50,
// 		//	//Seed:         0,
// 		//	//EnableSearch: false,
// 		//},
// 	}
// }

// func embeddingRequestOpenAI2Ali(request GeneralOpenAIRequest) *AliEmbeddingRequest {
// 	return &AliEmbeddingRequest{
// 		Model: "text-embedding-v1",
// 		Input: struct {
// 			Texts []string `json:"texts"`
// 		}{
// 			Texts: request.ParseInput(),
// 		},
// 	}
// }

// func aliEmbeddingHandler(c *gin.Context, resp *http.Response) (*OpenAIErrorWithStatusCode, *Usage) {
// 	var aliResponse AliEmbeddingResponse
// 	err := json.NewDecoder(resp.Body).Decode(&aliResponse)
// 	if err != nil {
// 		return errorWrapper(err, "unmarshal_response_body_failed", http.StatusInternalServerError), nil
// 	}

// 	err = resp.Body.Close()
// 	if err != nil {
// 		return errorWrapper(err, "close_response_body_failed", http.StatusInternalServerError), nil
// 	}

// 	if aliResponse.Code != "" {
// 		return &OpenAIErrorWithStatusCode{
// 			OpenAIError: OpenAIError{
// 				Message: aliResponse.Message,
// 				Type:    aliResponse.Code,
// 				Param:   aliResponse.RequestId,
// 				Code:    aliResponse.Code,
// 			},
// 			StatusCode: resp.StatusCode,
// 		}, nil
// 	}

// 	fullTextResponse := embeddingResponseAli2OpenAI(&aliResponse)
// 	jsonResponse, err := json.Marshal(fullTextResponse)
// 	if err != nil {
// 		return errorWrapper(err, "marshal_response_body_failed", http.StatusInternalServerError), nil
// 	}
// 	c.Writer.Header().Set("Content-Type", "application/json")
// 	c.Writer.WriteHeader(resp.StatusCode)
// 	_, err = c.Writer.Write(jsonResponse)
// 	return nil, &fullTextResponse.Usage
// }

// func embeddingResponseAli2OpenAI(response *AliEmbeddingResponse) *OpenAIEmbeddingResponse {
// 	openAIEmbeddingResponse := OpenAIEmbeddingResponse{
// 		Object: "list",
// 		Data:   make([]OpenAIEmbeddingResponseItem, 0, len(response.Output.Embeddings)),
// 		Model:  "text-embedding-v1",
// 		Usage:  Usage{TotalTokens: response.Usage.TotalTokens},
// 	}

// 	for _, item := range response.Output.Embeddings {
// 		openAIEmbeddingResponse.Data = append(openAIEmbeddingResponse.Data, OpenAIEmbeddingResponseItem{
// 			Object:    `embedding`,
// 			Index:     item.TextIndex,
// 			Embedding: item.Embedding,
// 		})
// 	}
// 	return &openAIEmbeddingResponse
// }

// func responseAli2OpenAI(response *AliChatResponse) *OpenAITextResponse {
// 	choice := OpenAITextResponseChoice{
// 		Index: 0,
// 		Message: Message{
// 			Role:    "assistant",
// 			Content: response.Output.Text,
// 		},
// 		FinishReason: response.Output.FinishReason,
// 	}
// 	fullTextResponse := OpenAITextResponse{
// 		Id:      response.RequestId,
// 		Object:  "chat.completion",
// 		Created: common.GetTimestamp(),
// 		Choices: []OpenAITextResponseChoice{choice},
// 		Usage: Usage{
// 			PromptTokens:     response.Usage.InputTokens,
// 			CompletionTokens: response.Usage.OutputTokens,
// 			TotalTokens:      response.Usage.InputTokens + response.Usage.OutputTokens,
// 		},
// 	}
// 	return &fullTextResponse
// }

// func streamResponseAli2OpenAI(aliResponse *AliChatResponse) *ChatCompletionsStreamResponse {
// 	var choice ChatCompletionsStreamResponseChoice
// 	choice.Delta.Content = aliResponse.Output.Text
// 	if aliResponse.Output.FinishReason != "null" {
// 		finishReason := aliResponse.Output.FinishReason
// 		choice.FinishReason = &finishReason
// 	}
// 	response := ChatCompletionsStreamResponse{
// 		Id:      aliResponse.RequestId,
// 		Object:  "chat.completion.chunk",
// 		Created: common.GetTimestamp(),
// 		Model:   "ernie-bot",
// 		Choices: []ChatCompletionsStreamResponseChoice{choice},
// 	}
// 	return &response
// }

// func aliStreamHandler(c *gin.Context, resp *http.Response) (*OpenAIErrorWithStatusCode, *Usage) {
// 	var usage Usage
// 	scanner := bufio.NewScanner(resp.Body)
// 	scanner.Split(func(data []byte, atEOF bool) (advance int, token []byte, err error) {
// 		if atEOF && len(data) == 0 {
// 			return 0, nil, nil
// 		}
// 		if i := strings.Index(string(data), "\n"); i >= 0 {
// 			return i + 1, data[0:i], nil
// 		}
// 		if atEOF {
// 			return len(data), data, nil
// 		}
// 		return 0, nil, nil
// 	})
// 	dataChan := make(chan string)
// 	stopChan := make(chan bool)
// 	go func() {
// 		for scanner.Scan() {
// 			data := scanner.Text()
// 			if len(data) < 5 { // ignore blank line or wrong format
// 				continue
// 			}
// 			if data[:5] != "data:" {
// 				continue
// 			}
// 			data = data[5:]
// 			dataChan <- data
// 		}
// 		stopChan <- true
// 	}()
// 	setEventStreamHeaders(c)
// 	lastResponseText := ""
// 	c.Stream(func(w io.Writer) bool {
// 		select {
// 		case data := <-dataChan:
// 			var aliResponse AliChatResponse
// 			err := json.Unmarshal([]byte(data), &aliResponse)
// 			if err != nil {
// 				common.SysError("error unmarshalling stream response: " + err.Error())
// 				return true
// 			}
// 			if aliResponse.Usage.OutputTokens != 0 {
// 				usage.PromptTokens = aliResponse.Usage.InputTokens
// 				usage.CompletionTokens = aliResponse.Usage.OutputTokens
// 				usage.TotalTokens = aliResponse.Usage.InputTokens + aliResponse.Usage.OutputTokens
// 			}
// 			response := streamResponseAli2OpenAI(&aliResponse)
// 			response.Choices[0].Delta.Content = strings.TrimPrefix(response.Choices[0].Delta.Content, lastResponseText)
// 			lastResponseText = aliResponse.Output.Text
// 			jsonResponse, err := json.Marshal(response)
// 			if err != nil {
// 				common.SysError("error marshalling stream response: " + err.Error())
// 				return true
// 			}
// 			c.Render(-1, common.CustomEvent{Data: "data: " + string(jsonResponse)})
// 			return true
// 		case <-stopChan:
// 			c.Render(-1, common.CustomEvent{Data: "data: [DONE]"})
// 			return false
// 		}
// 	})
// 	err := resp.Body.Close()
// 	if err != nil {
// 		return errorWrapper(err, "close_response_body_failed", http.StatusInternalServerError), nil
// 	}
// 	return nil, &usage
// }

// func aliHandler(c *gin.Context, resp *http.Response) (*OpenAIErrorWithStatusCode, *Usage) {
// 	var aliResponse AliChatResponse
// 	responseBody, err := io.ReadAll(resp.Body)
// 	if err != nil {
// 		return errorWrapper(err, "read_response_body_failed", http.StatusInternalServerError), nil
// 	}
// 	err = resp.Body.Close()
// 	if err != nil {
// 		return errorWrapper(err, "close_response_body_failed", http.StatusInternalServerError), nil
// 	}
// 	err = json.Unmarshal(responseBody, &aliResponse)
// 	if err != nil {
// 		return errorWrapper(err, "unmarshal_response_body_failed", http.StatusInternalServerError), nil
// 	}
// 	if aliResponse.Code != "" {
// 		return &OpenAIErrorWithStatusCode{
// 			OpenAIError: OpenAIError{
// 				Message: aliResponse.Message,
// 				Type:    aliResponse.Code,
// 				Param:   aliResponse.RequestId,
// 				Code:    aliResponse.Code,
// 			},
// 			StatusCode: resp.StatusCode,
// 		}, nil
// 	}
// 	fullTextResponse := responseAli2OpenAI(&aliResponse)
// 	jsonResponse, err := json.Marshal(fullTextResponse)
// 	if err != nil {
// 		return errorWrapper(err, "marshal_response_body_failed", http.StatusInternalServerError), nil
// 	}
// 	c.Writer.Header().Set("Content-Type", "application/json")
// 	c.Writer.WriteHeader(resp.StatusCode)
// 	_, err = c.Writer.Write(jsonResponse)
// 	return nil, &fullTextResponse.Usage
// }
=======
import (
	"bufio"
	"encoding/json"
	"github.com/gin-gonic/gin"
	"github.com/songquanpeng/one-api/common"
	"github.com/songquanpeng/one-api/common/helper"
	"github.com/songquanpeng/one-api/common/logger"
	"github.com/songquanpeng/one-api/relay/channel/openai"
	"github.com/songquanpeng/one-api/relay/model"
	"io"
	"net/http"
	"strings"
)

// https://help.aliyun.com/document_detail/613695.html?spm=a2c4g.2399480.0.0.1adb778fAdzP9w#341800c0f8w0r

const EnableSearchModelSuffix = "-internet"

func ConvertRequest(request model.GeneralOpenAIRequest) *ChatRequest {
	messages := make([]Message, 0, len(request.Messages))
	for i := 0; i < len(request.Messages); i++ {
		message := request.Messages[i]
		messages = append(messages, Message{
			Content: message.StringContent(),
			Role:    strings.ToLower(message.Role),
		})
	}
	enableSearch := false
	aliModel := request.Model
	if strings.HasSuffix(aliModel, EnableSearchModelSuffix) {
		enableSearch = true
		aliModel = strings.TrimSuffix(aliModel, EnableSearchModelSuffix)
	}
	return &ChatRequest{
		Model: aliModel,
		Input: Input{
			Messages: messages,
		},
		Parameters: Parameters{
			EnableSearch:      enableSearch,
			IncrementalOutput: request.Stream,
			Seed:              uint64(request.Seed),
		},
	}
}

func ConvertEmbeddingRequest(request model.GeneralOpenAIRequest) *EmbeddingRequest {
	return &EmbeddingRequest{
		Model: "text-embedding-v1",
		Input: struct {
			Texts []string `json:"texts"`
		}{
			Texts: request.ParseInput(),
		},
	}
}

func EmbeddingHandler(c *gin.Context, resp *http.Response) (*model.ErrorWithStatusCode, *model.Usage) {
	var aliResponse EmbeddingResponse
	err := json.NewDecoder(resp.Body).Decode(&aliResponse)
	if err != nil {
		return openai.ErrorWrapper(err, "unmarshal_response_body_failed", http.StatusInternalServerError), nil
	}

	err = resp.Body.Close()
	if err != nil {
		return openai.ErrorWrapper(err, "close_response_body_failed", http.StatusInternalServerError), nil
	}

	if aliResponse.Code != "" {
		return &model.ErrorWithStatusCode{
			Error: model.Error{
				Message: aliResponse.Message,
				Type:    aliResponse.Code,
				Param:   aliResponse.RequestId,
				Code:    aliResponse.Code,
			},
			StatusCode: resp.StatusCode,
		}, nil
	}

	fullTextResponse := embeddingResponseAli2OpenAI(&aliResponse)
	jsonResponse, err := json.Marshal(fullTextResponse)
	if err != nil {
		return openai.ErrorWrapper(err, "marshal_response_body_failed", http.StatusInternalServerError), nil
	}
	c.Writer.Header().Set("Content-Type", "application/json")
	c.Writer.WriteHeader(resp.StatusCode)
	_, err = c.Writer.Write(jsonResponse)
	return nil, &fullTextResponse.Usage
}

func embeddingResponseAli2OpenAI(response *EmbeddingResponse) *openai.EmbeddingResponse {
	openAIEmbeddingResponse := openai.EmbeddingResponse{
		Object: "list",
		Data:   make([]openai.EmbeddingResponseItem, 0, len(response.Output.Embeddings)),
		Model:  "text-embedding-v1",
		Usage:  model.Usage{TotalTokens: response.Usage.TotalTokens},
	}

	for _, item := range response.Output.Embeddings {
		openAIEmbeddingResponse.Data = append(openAIEmbeddingResponse.Data, openai.EmbeddingResponseItem{
			Object:    `embedding`,
			Index:     item.TextIndex,
			Embedding: item.Embedding,
		})
	}
	return &openAIEmbeddingResponse
}

func responseAli2OpenAI(response *ChatResponse) *openai.TextResponse {
	choice := openai.TextResponseChoice{
		Index: 0,
		Message: model.Message{
			Role:    "assistant",
			Content: response.Output.Text,
		},
		FinishReason: response.Output.FinishReason,
	}
	fullTextResponse := openai.TextResponse{
		Id:      response.RequestId,
		Object:  "chat.completion",
		Created: helper.GetTimestamp(),
		Choices: []openai.TextResponseChoice{choice},
		Usage: model.Usage{
			PromptTokens:     response.Usage.InputTokens,
			CompletionTokens: response.Usage.OutputTokens,
			TotalTokens:      response.Usage.InputTokens + response.Usage.OutputTokens,
		},
	}
	return &fullTextResponse
}

func streamResponseAli2OpenAI(aliResponse *ChatResponse) *openai.ChatCompletionsStreamResponse {
	var choice openai.ChatCompletionsStreamResponseChoice
	choice.Delta.Content = aliResponse.Output.Text
	if aliResponse.Output.FinishReason != "null" {
		finishReason := aliResponse.Output.FinishReason
		choice.FinishReason = &finishReason
	}
	response := openai.ChatCompletionsStreamResponse{
		Id:      aliResponse.RequestId,
		Object:  "chat.completion.chunk",
		Created: helper.GetTimestamp(),
		Model:   "qwen",
		Choices: []openai.ChatCompletionsStreamResponseChoice{choice},
	}
	return &response
}

func StreamHandler(c *gin.Context, resp *http.Response) (*model.ErrorWithStatusCode, *model.Usage) {
	var usage model.Usage
	scanner := bufio.NewScanner(resp.Body)
	scanner.Split(func(data []byte, atEOF bool) (advance int, token []byte, err error) {
		if atEOF && len(data) == 0 {
			return 0, nil, nil
		}
		if i := strings.Index(string(data), "\n"); i >= 0 {
			return i + 1, data[0:i], nil
		}
		if atEOF {
			return len(data), data, nil
		}
		return 0, nil, nil
	})
	dataChan := make(chan string)
	stopChan := make(chan bool)
	go func() {
		for scanner.Scan() {
			data := scanner.Text()
			if len(data) < 5 { // ignore blank line or wrong format
				continue
			}
			if data[:5] != "data:" {
				continue
			}
			data = data[5:]
			dataChan <- data
		}
		stopChan <- true
	}()
	common.SetEventStreamHeaders(c)
	//lastResponseText := ""
	c.Stream(func(w io.Writer) bool {
		select {
		case data := <-dataChan:
			var aliResponse ChatResponse
			err := json.Unmarshal([]byte(data), &aliResponse)
			if err != nil {
				logger.SysError("error unmarshalling stream response: " + err.Error())
				return true
			}
			if aliResponse.Usage.OutputTokens != 0 {
				usage.PromptTokens = aliResponse.Usage.InputTokens
				usage.CompletionTokens = aliResponse.Usage.OutputTokens
				usage.TotalTokens = aliResponse.Usage.InputTokens + aliResponse.Usage.OutputTokens
			}
			response := streamResponseAli2OpenAI(&aliResponse)
			//response.Choices[0].Delta.Content = strings.TrimPrefix(response.Choices[0].Delta.Content, lastResponseText)
			//lastResponseText = aliResponse.Output.Text
			jsonResponse, err := json.Marshal(response)
			if err != nil {
				logger.SysError("error marshalling stream response: " + err.Error())
				return true
			}
			c.Render(-1, common.CustomEvent{Data: "data: " + string(jsonResponse)})
			return true
		case <-stopChan:
			c.Render(-1, common.CustomEvent{Data: "data: [DONE]"})
			return false
		}
	})
	err := resp.Body.Close()
	if err != nil {
		return openai.ErrorWrapper(err, "close_response_body_failed", http.StatusInternalServerError), nil
	}
	return nil, &usage
}

func Handler(c *gin.Context, resp *http.Response) (*model.ErrorWithStatusCode, *model.Usage) {
	var aliResponse ChatResponse
	responseBody, err := io.ReadAll(resp.Body)
	if err != nil {
		return openai.ErrorWrapper(err, "read_response_body_failed", http.StatusInternalServerError), nil
	}
	err = resp.Body.Close()
	if err != nil {
		return openai.ErrorWrapper(err, "close_response_body_failed", http.StatusInternalServerError), nil
	}
	err = json.Unmarshal(responseBody, &aliResponse)
	if err != nil {
		return openai.ErrorWrapper(err, "unmarshal_response_body_failed", http.StatusInternalServerError), nil
	}
	if aliResponse.Code != "" {
		return &model.ErrorWithStatusCode{
			Error: model.Error{
				Message: aliResponse.Message,
				Type:    aliResponse.Code,
				Param:   aliResponse.RequestId,
				Code:    aliResponse.Code,
			},
			StatusCode: resp.StatusCode,
		}, nil
	}
	fullTextResponse := responseAli2OpenAI(&aliResponse)
	fullTextResponse.Model = "qwen"
	jsonResponse, err := json.Marshal(fullTextResponse)
	if err != nil {
		return openai.ErrorWrapper(err, "marshal_response_body_failed", http.StatusInternalServerError), nil
	}
	c.Writer.Header().Set("Content-Type", "application/json")
	c.Writer.WriteHeader(resp.StatusCode)
	_, err = c.Writer.Write(jsonResponse)
	return nil, &fullTextResponse.Usage
}
>>>>>>> 2a5468e2
<|MERGE_RESOLUTION|>--- conflicted
+++ resolved
@@ -1,14 +1,7 @@
 package ali
 
-<<<<<<< HEAD
 // import (
-// 	"bufio"
-// 	"encoding/json"
-// 	"github.com/gin-gonic/gin"
-// 	"io"
-// 	"net/http"
-// 	"one-api/common"
-// 	"strings"
+// 	"github.com/songquanpeng/one-api/common"
 // )
 
 // // https://help.aliyun.com/document_detail/613695.html?spm=a2c4g.2399480.0.0.1adb778fAdzP9w#341800c0f8w0r
@@ -327,261 +320,4 @@
 // 	c.Writer.WriteHeader(resp.StatusCode)
 // 	_, err = c.Writer.Write(jsonResponse)
 // 	return nil, &fullTextResponse.Usage
-// }
-=======
-import (
-	"bufio"
-	"encoding/json"
-	"github.com/gin-gonic/gin"
-	"github.com/songquanpeng/one-api/common"
-	"github.com/songquanpeng/one-api/common/helper"
-	"github.com/songquanpeng/one-api/common/logger"
-	"github.com/songquanpeng/one-api/relay/channel/openai"
-	"github.com/songquanpeng/one-api/relay/model"
-	"io"
-	"net/http"
-	"strings"
-)
-
-// https://help.aliyun.com/document_detail/613695.html?spm=a2c4g.2399480.0.0.1adb778fAdzP9w#341800c0f8w0r
-
-const EnableSearchModelSuffix = "-internet"
-
-func ConvertRequest(request model.GeneralOpenAIRequest) *ChatRequest {
-	messages := make([]Message, 0, len(request.Messages))
-	for i := 0; i < len(request.Messages); i++ {
-		message := request.Messages[i]
-		messages = append(messages, Message{
-			Content: message.StringContent(),
-			Role:    strings.ToLower(message.Role),
-		})
-	}
-	enableSearch := false
-	aliModel := request.Model
-	if strings.HasSuffix(aliModel, EnableSearchModelSuffix) {
-		enableSearch = true
-		aliModel = strings.TrimSuffix(aliModel, EnableSearchModelSuffix)
-	}
-	return &ChatRequest{
-		Model: aliModel,
-		Input: Input{
-			Messages: messages,
-		},
-		Parameters: Parameters{
-			EnableSearch:      enableSearch,
-			IncrementalOutput: request.Stream,
-			Seed:              uint64(request.Seed),
-		},
-	}
-}
-
-func ConvertEmbeddingRequest(request model.GeneralOpenAIRequest) *EmbeddingRequest {
-	return &EmbeddingRequest{
-		Model: "text-embedding-v1",
-		Input: struct {
-			Texts []string `json:"texts"`
-		}{
-			Texts: request.ParseInput(),
-		},
-	}
-}
-
-func EmbeddingHandler(c *gin.Context, resp *http.Response) (*model.ErrorWithStatusCode, *model.Usage) {
-	var aliResponse EmbeddingResponse
-	err := json.NewDecoder(resp.Body).Decode(&aliResponse)
-	if err != nil {
-		return openai.ErrorWrapper(err, "unmarshal_response_body_failed", http.StatusInternalServerError), nil
-	}
-
-	err = resp.Body.Close()
-	if err != nil {
-		return openai.ErrorWrapper(err, "close_response_body_failed", http.StatusInternalServerError), nil
-	}
-
-	if aliResponse.Code != "" {
-		return &model.ErrorWithStatusCode{
-			Error: model.Error{
-				Message: aliResponse.Message,
-				Type:    aliResponse.Code,
-				Param:   aliResponse.RequestId,
-				Code:    aliResponse.Code,
-			},
-			StatusCode: resp.StatusCode,
-		}, nil
-	}
-
-	fullTextResponse := embeddingResponseAli2OpenAI(&aliResponse)
-	jsonResponse, err := json.Marshal(fullTextResponse)
-	if err != nil {
-		return openai.ErrorWrapper(err, "marshal_response_body_failed", http.StatusInternalServerError), nil
-	}
-	c.Writer.Header().Set("Content-Type", "application/json")
-	c.Writer.WriteHeader(resp.StatusCode)
-	_, err = c.Writer.Write(jsonResponse)
-	return nil, &fullTextResponse.Usage
-}
-
-func embeddingResponseAli2OpenAI(response *EmbeddingResponse) *openai.EmbeddingResponse {
-	openAIEmbeddingResponse := openai.EmbeddingResponse{
-		Object: "list",
-		Data:   make([]openai.EmbeddingResponseItem, 0, len(response.Output.Embeddings)),
-		Model:  "text-embedding-v1",
-		Usage:  model.Usage{TotalTokens: response.Usage.TotalTokens},
-	}
-
-	for _, item := range response.Output.Embeddings {
-		openAIEmbeddingResponse.Data = append(openAIEmbeddingResponse.Data, openai.EmbeddingResponseItem{
-			Object:    `embedding`,
-			Index:     item.TextIndex,
-			Embedding: item.Embedding,
-		})
-	}
-	return &openAIEmbeddingResponse
-}
-
-func responseAli2OpenAI(response *ChatResponse) *openai.TextResponse {
-	choice := openai.TextResponseChoice{
-		Index: 0,
-		Message: model.Message{
-			Role:    "assistant",
-			Content: response.Output.Text,
-		},
-		FinishReason: response.Output.FinishReason,
-	}
-	fullTextResponse := openai.TextResponse{
-		Id:      response.RequestId,
-		Object:  "chat.completion",
-		Created: helper.GetTimestamp(),
-		Choices: []openai.TextResponseChoice{choice},
-		Usage: model.Usage{
-			PromptTokens:     response.Usage.InputTokens,
-			CompletionTokens: response.Usage.OutputTokens,
-			TotalTokens:      response.Usage.InputTokens + response.Usage.OutputTokens,
-		},
-	}
-	return &fullTextResponse
-}
-
-func streamResponseAli2OpenAI(aliResponse *ChatResponse) *openai.ChatCompletionsStreamResponse {
-	var choice openai.ChatCompletionsStreamResponseChoice
-	choice.Delta.Content = aliResponse.Output.Text
-	if aliResponse.Output.FinishReason != "null" {
-		finishReason := aliResponse.Output.FinishReason
-		choice.FinishReason = &finishReason
-	}
-	response := openai.ChatCompletionsStreamResponse{
-		Id:      aliResponse.RequestId,
-		Object:  "chat.completion.chunk",
-		Created: helper.GetTimestamp(),
-		Model:   "qwen",
-		Choices: []openai.ChatCompletionsStreamResponseChoice{choice},
-	}
-	return &response
-}
-
-func StreamHandler(c *gin.Context, resp *http.Response) (*model.ErrorWithStatusCode, *model.Usage) {
-	var usage model.Usage
-	scanner := bufio.NewScanner(resp.Body)
-	scanner.Split(func(data []byte, atEOF bool) (advance int, token []byte, err error) {
-		if atEOF && len(data) == 0 {
-			return 0, nil, nil
-		}
-		if i := strings.Index(string(data), "\n"); i >= 0 {
-			return i + 1, data[0:i], nil
-		}
-		if atEOF {
-			return len(data), data, nil
-		}
-		return 0, nil, nil
-	})
-	dataChan := make(chan string)
-	stopChan := make(chan bool)
-	go func() {
-		for scanner.Scan() {
-			data := scanner.Text()
-			if len(data) < 5 { // ignore blank line or wrong format
-				continue
-			}
-			if data[:5] != "data:" {
-				continue
-			}
-			data = data[5:]
-			dataChan <- data
-		}
-		stopChan <- true
-	}()
-	common.SetEventStreamHeaders(c)
-	//lastResponseText := ""
-	c.Stream(func(w io.Writer) bool {
-		select {
-		case data := <-dataChan:
-			var aliResponse ChatResponse
-			err := json.Unmarshal([]byte(data), &aliResponse)
-			if err != nil {
-				logger.SysError("error unmarshalling stream response: " + err.Error())
-				return true
-			}
-			if aliResponse.Usage.OutputTokens != 0 {
-				usage.PromptTokens = aliResponse.Usage.InputTokens
-				usage.CompletionTokens = aliResponse.Usage.OutputTokens
-				usage.TotalTokens = aliResponse.Usage.InputTokens + aliResponse.Usage.OutputTokens
-			}
-			response := streamResponseAli2OpenAI(&aliResponse)
-			//response.Choices[0].Delta.Content = strings.TrimPrefix(response.Choices[0].Delta.Content, lastResponseText)
-			//lastResponseText = aliResponse.Output.Text
-			jsonResponse, err := json.Marshal(response)
-			if err != nil {
-				logger.SysError("error marshalling stream response: " + err.Error())
-				return true
-			}
-			c.Render(-1, common.CustomEvent{Data: "data: " + string(jsonResponse)})
-			return true
-		case <-stopChan:
-			c.Render(-1, common.CustomEvent{Data: "data: [DONE]"})
-			return false
-		}
-	})
-	err := resp.Body.Close()
-	if err != nil {
-		return openai.ErrorWrapper(err, "close_response_body_failed", http.StatusInternalServerError), nil
-	}
-	return nil, &usage
-}
-
-func Handler(c *gin.Context, resp *http.Response) (*model.ErrorWithStatusCode, *model.Usage) {
-	var aliResponse ChatResponse
-	responseBody, err := io.ReadAll(resp.Body)
-	if err != nil {
-		return openai.ErrorWrapper(err, "read_response_body_failed", http.StatusInternalServerError), nil
-	}
-	err = resp.Body.Close()
-	if err != nil {
-		return openai.ErrorWrapper(err, "close_response_body_failed", http.StatusInternalServerError), nil
-	}
-	err = json.Unmarshal(responseBody, &aliResponse)
-	if err != nil {
-		return openai.ErrorWrapper(err, "unmarshal_response_body_failed", http.StatusInternalServerError), nil
-	}
-	if aliResponse.Code != "" {
-		return &model.ErrorWithStatusCode{
-			Error: model.Error{
-				Message: aliResponse.Message,
-				Type:    aliResponse.Code,
-				Param:   aliResponse.RequestId,
-				Code:    aliResponse.Code,
-			},
-			StatusCode: resp.StatusCode,
-		}, nil
-	}
-	fullTextResponse := responseAli2OpenAI(&aliResponse)
-	fullTextResponse.Model = "qwen"
-	jsonResponse, err := json.Marshal(fullTextResponse)
-	if err != nil {
-		return openai.ErrorWrapper(err, "marshal_response_body_failed", http.StatusInternalServerError), nil
-	}
-	c.Writer.Header().Set("Content-Type", "application/json")
-	c.Writer.WriteHeader(resp.StatusCode)
-	_, err = c.Writer.Write(jsonResponse)
-	return nil, &fullTextResponse.Usage
-}
->>>>>>> 2a5468e2
+// }