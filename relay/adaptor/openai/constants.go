package openai

<<<<<<< HEAD
import "github.com/songquanpeng/one-api/relay/billing/ratio"

var RatioMap = map[string]ratio.Ratio{
	"gpt-4":                      {Input: 15, Output: 30},
	"gpt-4-0314":                 {Input: 15, Output: 30},
	"gpt-4-0613":                 {Input: 15, Output: 30},
	"gpt-4-32k":                  {Input: 30, Output: 60},
	"gpt-4-32k-0314":             {Input: 30, Output: 60},
	"gpt-4-32k-0613":             {Input: 30, Output: 60},
	"gpt-4-1106-preview":         {Input: 5, Output: 15},
	"gpt-4-0125-preview":         {Input: 5, Output: 15},
	"gpt-4-turbo-preview":        {Input: 5, Output: 15},               // $0.01 / 1K tokens
	"gpt-4-turbo":                {Input: 5, Output: 15},               // $0.01 / 1K tokens
	"gpt-4-turbo-2024-04-09":     {Input: 5, Output: 15},               // $0.01 / 1K tokens
	"gpt-4o":                     {Input: 1.25, Output: 5},             // $0.005 / 1K tokens
	"chatgpt-4o-latest":          {Input: 2.5, Output: 7.5},            // $0.005 / 1K tokens
	"gpt-4o-2024-05-13":          {Input: 2.5, Output: 7.5},            // $0.005 / 1K tokens
	"gpt-4o-2024-08-06":          {Input: 1.25, Output: 5},             // $0.0025 / 1K tokens
	"gpt-4o-2024-11-20":          {Input: 1.25, Output: 5},             // $0.0025 / 1K tokens
	"gpt-4o-mini":                {Input: 0.075, Output: 0.3},          // $0.00015 / 1K tokens
	"gpt-4o-mini-2024-07-18":     {Input: 0.075, Output: 0.3},          // $0.00015 / 1K tokens
	"gpt-4-vision-preview":       {Input: 5, Output: 15},               // $0.01 / 1K tokens
	"gpt-3.5-turbo":              {Input: 0.25, Output: 0.75},          // $0.0005 / 1K tokens
	"gpt-3.5-turbo-0301":         {Input: 0.75, Output: 1},             // $0.0015 / 1K tokens
	"gpt-3.5-turbo-0613":         {Input: 0.75, Output: 1},             // $0.0015 / 1K tokens
	"gpt-3.5-turbo-16k":          {Input: 1.5, Output: 2},              // $0.003 / 1K tokens
	"gpt-3.5-turbo-16k-0613":     {Input: 1.5, Output: 2},              // $0.003 / 1K tokens
	"gpt-3.5-turbo-instruct":     {Input: 0.75, Output: 1},             // $0.0015 / 1K tokens
	"gpt-3.5-turbo-1106":         {Input: 0.5, Output: 1},              // $0.001 / 1K tokens
	"gpt-3.5-turbo-0125":         {Input: 0.25, Output: 0.75},          // $0.0005 / 1K tokens
	"davinci-002":                {Input: 1, Output: 1},                // $0.002 / 1K tokens
	"babbage-002":                {Input: 0.2, Output: 0.2},            // $0.0004 / 1K tokens
	"text-ada-001":               {Input: 0.2, Output: 0.2},            // $0.0004 / 1K tokens
	"text-babbage-001":           {Input: 0.25, Output: 0.25},          // $0.0005 / 1K tokens
	"text-curie-001":             {Input: 1, Output: 1},                // $0.002 / 1K tokens
	"text-davinci-002":           {Input: 10, Output: 10},              // $0.02 / 1K tokens
	"text-davinci-003":           {Input: 10, Output: 10},              // $0.02 / 1K tokens
	"text-davinci-edit-001":      {Input: 10, Output: 10},              // $0.02 / 1K tokens
	"code-davinci-edit-001":      {Input: 10, Output: 10},              // $0.02 / 1K tokens
	"whisper-1":                  {Input: 1, Output: 1},                // $0.006 / minute -> $0.002 / 20 seconds -> $0.002 / 1K tokens -> 20 seconds / 1K tokens
	"tts-1":                      {Input: 7.5, Output: 7.5},            // $0.015 / 1K characters
	"tts-1-1106":                 {Input: 7.5, Output: 7.5},            // $0.015 / 1K characters
	"tts-1-hd":                   {Input: 15, Output: 15},              // $0.030 / 1K characters
	"tts-1-hd-1106":              {Input: 15, Output: 15},              // $0.030 / 1K characters
	"davinci":                    {Input: 10, Output: 10},              // $0.02 / 1K tokens
	"curie":                      {Input: 10, Output: 10},              // $0.02 / 1K tokens
	"babbage":                    {Input: 10, Output: 10},              // $0.02 / 1K tokens
	"ada":                        {Input: 10, Output: 10},              // $0.02 / 1K tokens
	"text-embedding-ada-002":     {Input: 0.05, Output: 0},             // $0.001 / 1K tokens
	"text-embedding-3-small":     {Input: 0.01, Output: 0},             // $0.0002 / 1K tokens
	"text-embedding-3-large":     {Input: 0.065, Output: 0},            // $0.0013 / 1K tokens
	"text-search-ada-doc-001":    {Input: 10, Output: 0},               // $0.02 / 1K tokens
	"text-moderation-stable":     {Input: 0.1, Output: 0},              // currently free to use
	"text-moderation-latest":     {Input: 0.1, Output: 0},              // currently free to use
	"omni-moderation-latest":     {Input: 0.1, Output: 0},              // currently free to use
	"omni-moderation-2024-09-26": {Input: 0.1, Output: 0},              // currently free to use
	"dall-e-2":                   {Input: 0.02 * ratio.USD, Output: 0}, // $0.016 - $0.020 / image
	"dall-e-3":                   {Input: 0.04 * ratio.USD, Output: 0}, // $0.040 - $0.120 / image
=======
var ModelList = []string{
	"gpt-3.5-turbo", "gpt-3.5-turbo-0301", "gpt-3.5-turbo-0613", "gpt-3.5-turbo-1106", "gpt-3.5-turbo-0125",
	"gpt-3.5-turbo-16k", "gpt-3.5-turbo-16k-0613",
	"gpt-3.5-turbo-instruct",
	"gpt-4", "gpt-4-0314", "gpt-4-0613", "gpt-4-1106-preview", "gpt-4-0125-preview",
	"gpt-4-32k", "gpt-4-32k-0314", "gpt-4-32k-0613",
	"gpt-4-turbo-preview", "gpt-4-turbo", "gpt-4-turbo-2024-04-09",
	"gpt-4o", "gpt-4o-2024-05-13", "gpt-4o-2024-08-06", "gpt-4o-2024-11-20", "chatgpt-4o-latest",
	"gpt-4o-mini", "gpt-4o-mini-2024-07-18",
	"gpt-4o-audio-preview", "gpt-4o-audio-preview-2024-12-17", "gpt-4o-audio-preview-2024-10-01",
	"gpt-4-vision-preview",
	"text-embedding-ada-002", "text-embedding-3-small", "text-embedding-3-large",
	"text-curie-001", "text-babbage-001", "text-ada-001", "text-davinci-002", "text-davinci-003",
	"text-moderation-latest", "text-moderation-stable",
	"text-davinci-edit-001",
	"davinci-002", "babbage-002",
	"dall-e-2", "dall-e-3",
	"whisper-1",
	"tts-1", "tts-1-1106", "tts-1-hd", "tts-1-hd-1106",
	"o1", "o1-2024-12-17",
	"o1-preview", "o1-preview-2024-09-12",
	"o1-mini", "o1-mini-2024-09-12",
>>>>>>> bc0c8090
}<|MERGE_RESOLUTION|>--- conflicted
+++ resolved
@@ -1,86 +1,73 @@
 package openai
 
-<<<<<<< HEAD
 import "github.com/songquanpeng/one-api/relay/billing/ratio"
 
 var RatioMap = map[string]ratio.Ratio{
-	"gpt-4":                      {Input: 15, Output: 30},
-	"gpt-4-0314":                 {Input: 15, Output: 30},
-	"gpt-4-0613":                 {Input: 15, Output: 30},
-	"gpt-4-32k":                  {Input: 30, Output: 60},
-	"gpt-4-32k-0314":             {Input: 30, Output: 60},
-	"gpt-4-32k-0613":             {Input: 30, Output: 60},
-	"gpt-4-1106-preview":         {Input: 5, Output: 15},
-	"gpt-4-0125-preview":         {Input: 5, Output: 15},
-	"gpt-4-turbo-preview":        {Input: 5, Output: 15},               // $0.01 / 1K tokens
-	"gpt-4-turbo":                {Input: 5, Output: 15},               // $0.01 / 1K tokens
-	"gpt-4-turbo-2024-04-09":     {Input: 5, Output: 15},               // $0.01 / 1K tokens
-	"gpt-4o":                     {Input: 1.25, Output: 5},             // $0.005 / 1K tokens
-	"chatgpt-4o-latest":          {Input: 2.5, Output: 7.5},            // $0.005 / 1K tokens
-	"gpt-4o-2024-05-13":          {Input: 2.5, Output: 7.5},            // $0.005 / 1K tokens
-	"gpt-4o-2024-08-06":          {Input: 1.25, Output: 5},             // $0.0025 / 1K tokens
-	"gpt-4o-2024-11-20":          {Input: 1.25, Output: 5},             // $0.0025 / 1K tokens
-	"gpt-4o-mini":                {Input: 0.075, Output: 0.3},          // $0.00015 / 1K tokens
-	"gpt-4o-mini-2024-07-18":     {Input: 0.075, Output: 0.3},          // $0.00015 / 1K tokens
-	"gpt-4-vision-preview":       {Input: 5, Output: 15},               // $0.01 / 1K tokens
-	"gpt-3.5-turbo":              {Input: 0.25, Output: 0.75},          // $0.0005 / 1K tokens
-	"gpt-3.5-turbo-0301":         {Input: 0.75, Output: 1},             // $0.0015 / 1K tokens
-	"gpt-3.5-turbo-0613":         {Input: 0.75, Output: 1},             // $0.0015 / 1K tokens
-	"gpt-3.5-turbo-16k":          {Input: 1.5, Output: 2},              // $0.003 / 1K tokens
-	"gpt-3.5-turbo-16k-0613":     {Input: 1.5, Output: 2},              // $0.003 / 1K tokens
-	"gpt-3.5-turbo-instruct":     {Input: 0.75, Output: 1},             // $0.0015 / 1K tokens
-	"gpt-3.5-turbo-1106":         {Input: 0.5, Output: 1},              // $0.001 / 1K tokens
-	"gpt-3.5-turbo-0125":         {Input: 0.25, Output: 0.75},          // $0.0005 / 1K tokens
-	"davinci-002":                {Input: 1, Output: 1},                // $0.002 / 1K tokens
-	"babbage-002":                {Input: 0.2, Output: 0.2},            // $0.0004 / 1K tokens
-	"text-ada-001":               {Input: 0.2, Output: 0.2},            // $0.0004 / 1K tokens
-	"text-babbage-001":           {Input: 0.25, Output: 0.25},          // $0.0005 / 1K tokens
-	"text-curie-001":             {Input: 1, Output: 1},                // $0.002 / 1K tokens
-	"text-davinci-002":           {Input: 10, Output: 10},              // $0.02 / 1K tokens
-	"text-davinci-003":           {Input: 10, Output: 10},              // $0.02 / 1K tokens
-	"text-davinci-edit-001":      {Input: 10, Output: 10},              // $0.02 / 1K tokens
-	"code-davinci-edit-001":      {Input: 10, Output: 10},              // $0.02 / 1K tokens
-	"whisper-1":                  {Input: 1, Output: 1},                // $0.006 / minute -> $0.002 / 20 seconds -> $0.002 / 1K tokens -> 20 seconds / 1K tokens
-	"tts-1":                      {Input: 7.5, Output: 7.5},            // $0.015 / 1K characters
-	"tts-1-1106":                 {Input: 7.5, Output: 7.5},            // $0.015 / 1K characters
-	"tts-1-hd":                   {Input: 15, Output: 15},              // $0.030 / 1K characters
-	"tts-1-hd-1106":              {Input: 15, Output: 15},              // $0.030 / 1K characters
-	"davinci":                    {Input: 10, Output: 10},              // $0.02 / 1K tokens
-	"curie":                      {Input: 10, Output: 10},              // $0.02 / 1K tokens
-	"babbage":                    {Input: 10, Output: 10},              // $0.02 / 1K tokens
-	"ada":                        {Input: 10, Output: 10},              // $0.02 / 1K tokens
-	"text-embedding-ada-002":     {Input: 0.05, Output: 0},             // $0.001 / 1K tokens
-	"text-embedding-3-small":     {Input: 0.01, Output: 0},             // $0.0002 / 1K tokens
-	"text-embedding-3-large":     {Input: 0.065, Output: 0},            // $0.0013 / 1K tokens
-	"text-search-ada-doc-001":    {Input: 10, Output: 0},               // $0.02 / 1K tokens
-	"text-moderation-stable":     {Input: 0.1, Output: 0},              // currently free to use
-	"text-moderation-latest":     {Input: 0.1, Output: 0},              // currently free to use
-	"omni-moderation-latest":     {Input: 0.1, Output: 0},              // currently free to use
-	"omni-moderation-2024-09-26": {Input: 0.1, Output: 0},              // currently free to use
-	"dall-e-2":                   {Input: 0.02 * ratio.USD, Output: 0}, // $0.016 - $0.020 / image
-	"dall-e-3":                   {Input: 0.04 * ratio.USD, Output: 0}, // $0.040 - $0.120 / image
-=======
-var ModelList = []string{
-	"gpt-3.5-turbo", "gpt-3.5-turbo-0301", "gpt-3.5-turbo-0613", "gpt-3.5-turbo-1106", "gpt-3.5-turbo-0125",
-	"gpt-3.5-turbo-16k", "gpt-3.5-turbo-16k-0613",
-	"gpt-3.5-turbo-instruct",
-	"gpt-4", "gpt-4-0314", "gpt-4-0613", "gpt-4-1106-preview", "gpt-4-0125-preview",
-	"gpt-4-32k", "gpt-4-32k-0314", "gpt-4-32k-0613",
-	"gpt-4-turbo-preview", "gpt-4-turbo", "gpt-4-turbo-2024-04-09",
-	"gpt-4o", "gpt-4o-2024-05-13", "gpt-4o-2024-08-06", "gpt-4o-2024-11-20", "chatgpt-4o-latest",
-	"gpt-4o-mini", "gpt-4o-mini-2024-07-18",
-	"gpt-4o-audio-preview", "gpt-4o-audio-preview-2024-12-17", "gpt-4o-audio-preview-2024-10-01",
-	"gpt-4-vision-preview",
-	"text-embedding-ada-002", "text-embedding-3-small", "text-embedding-3-large",
-	"text-curie-001", "text-babbage-001", "text-ada-001", "text-davinci-002", "text-davinci-003",
-	"text-moderation-latest", "text-moderation-stable",
-	"text-davinci-edit-001",
-	"davinci-002", "babbage-002",
-	"dall-e-2", "dall-e-3",
-	"whisper-1",
-	"tts-1", "tts-1-1106", "tts-1-hd", "tts-1-hd-1106",
-	"o1", "o1-2024-12-17",
-	"o1-preview", "o1-preview-2024-09-12",
-	"o1-mini", "o1-mini-2024-09-12",
->>>>>>> bc0c8090
+	"gpt-4":                  {Input: 15, Output: 30},
+	"gpt-4-0314":             {Input: 15, Output: 30},
+	"gpt-4-0613":             {Input: 15, Output: 30},
+	"gpt-4-32k":              {Input: 30, Output: 60},
+	"gpt-4-32k-0314":         {Input: 30, Output: 60},
+	"gpt-4-32k-0613":         {Input: 30, Output: 60},
+	"gpt-4-1106-preview":     {Input: 5, Output: 15},
+	"gpt-4-0125-preview":     {Input: 5, Output: 15},
+	"gpt-4-turbo-preview":    {Input: 5, Output: 15},      // $0.01 / 1K tokens
+	"gpt-4-turbo":            {Input: 5, Output: 15},      // $0.01 / 1K tokens
+	"gpt-4-turbo-2024-04-09": {Input: 5, Output: 15},      // $0.01 / 1K tokens
+	"gpt-4o":                 {Input: 1.25, Output: 5},    // $0.005 / 1K tokens
+	"chatgpt-4o-latest":      {Input: 2.5, Output: 7.5},   // $0.005 / 1K tokens
+	"gpt-4o-2024-05-13":      {Input: 2.5, Output: 7.5},   // $0.005 / 1K tokens
+	"gpt-4o-2024-08-06":      {Input: 1.25, Output: 5},    // $0.0025 / 1K tokens
+	"gpt-4o-2024-11-20":      {Input: 1.25, Output: 5},    // $0.0025 / 1K tokens
+	"gpt-4o-mini":            {Input: 0.075, Output: 0.3}, // $0.00015 / 1K tokens
+	"gpt-4o-mini-2024-07-18": {Input: 0.075, Output: 0.3}, // $0.00015 / 1K tokens
+	"gpt-4-vision-preview":   {Input: 5, Output: 15},      // $0.01 / 1K tokens
+	// Audio billing will mix text and audio tokens, the unit price is different.
+	// Here records the cost of text, the cost multiplier of audio
+	// relative to text is in AudioRatio
+	"gpt-4o-audio-preview":            {Input: 2.5 * ratio.MILLI_USD, Output: 10 * ratio.MILLI_USD, AudioInput: 40 * ratio.MILLI_USD, AudioOutput: 16, AudioTokensPerSec: 10},
+	"gpt-4o-audio-preview-2024-12-17": {Input: 2.5 * ratio.MILLI_USD, Output: 10 * ratio.MILLI_USD, AudioInput: 40 * ratio.MILLI_USD, AudioOutput: 16, AudioTokensPerSec: 10},
+	"gpt-4o-audio-preview-2024-10-01": {Input: 2.5 * ratio.MILLI_USD, Output: 10 * ratio.MILLI_USD, AudioInput: 100 * ratio.MILLI_USD, AudioOutput: 48, AudioTokensPerSec: 10},
+	"o1":                              {Input: 15 * ratio.MILLI_USD, Output: 60 * ratio.MILLI_USD},
+	"o1-2024-12-17":                   {Input: 15 * ratio.MILLI_USD, Output: 60 * ratio.MILLI_USD},
+	"o1-preview":                      {Input: 15 * ratio.MILLI_USD, Output: 60 * ratio.MILLI_USD},
+	"o1-preview-2024-09-12":           {Input: 15 * ratio.MILLI_USD, Output: 60 * ratio.MILLI_USD},
+	"o1-mini":                         {Input: 3 * ratio.MILLI_USD, Output: 12 * ratio.MILLI_USD},
+	"o1-mini-2024-09-12":              {Input: 3 * ratio.MILLI_USD, Output: 12 * ratio.MILLI_USD},
+	"gpt-3.5-turbo":                   {Input: 0.25, Output: 0.75},                  // $0.0005 / 1K tokens
+	"gpt-3.5-turbo-0301":              {Input: 0.75, Output: 1},                     // $0.0015 / 1K tokens
+	"gpt-3.5-turbo-0613":              {Input: 0.75, Output: 1},                     // $0.0015 / 1K tokens
+	"gpt-3.5-turbo-16k":               {Input: 1.5, Output: 2},                      // $0.003 / 1K tokens
+	"gpt-3.5-turbo-16k-0613":          {Input: 1.5, Output: 2},                      // $0.003 / 1K tokens
+	"gpt-3.5-turbo-instruct":          {Input: 0.75, Output: 1},                     // $0.0015 / 1K tokens
+	"gpt-3.5-turbo-1106":              {Input: 0.5, Output: 1},                      // $0.001 / 1K tokens
+	"gpt-3.5-turbo-0125":              {Input: 0.25, Output: 0.75},                  // $0.0005 / 1K tokens
+	"davinci-002":                     {Input: 1, Output: 1},                        // $0.002 / 1K tokens
+	"babbage-002":                     {Input: 0.2, Output: 0.2},                    // $0.0004 / 1K tokens
+	"text-ada-001":                    {Input: 0.2, Output: 0.2},                    // $0.0004 / 1K tokens
+	"text-babbage-001":                {Input: 0.25, Output: 0.25},                  // $0.0005 / 1K tokens
+	"text-curie-001":                  {Input: 1, Output: 1},                        // $0.002 / 1K tokens
+	"text-davinci-002":                {Input: 10, Output: 10},                      // $0.02 / 1K tokens
+	"text-davinci-003":                {Input: 10, Output: 10},                      // $0.02 / 1K tokens
+	"text-davinci-edit-001":           {Input: 10, Output: 10},                      // $0.02 / 1K tokens
+	"code-davinci-edit-001":           {Input: 10, Output: 10},                      // $0.02 / 1K tokens
+	"whisper-1":                       {Input: 1, Output: 1, AudioTokensPerSec: 50}, // $0.006 / minute -> $0.002 / 20 seconds -> $0.002 / 1K tokens -> 20 seconds / 1K tokens
+	"tts-1":                           {Input: 7.5, Output: 7.5},                    // $0.015 / 1K characters
+	"tts-1-1106":                      {Input: 7.5, Output: 7.5},                    // $0.015 / 1K characters
+	"tts-1-hd":                        {Input: 15, Output: 15},                      // $0.030 / 1K characters
+	"tts-1-hd-1106":                   {Input: 15, Output: 15},                      // $0.030 / 1K characters
+	"davinci":                         {Input: 10, Output: 10},                      // $0.02 / 1K tokens
+	"curie":                           {Input: 10, Output: 10},                      // $0.02 / 1K tokens
+	"babbage":                         {Input: 10, Output: 10},                      // $0.02 / 1K tokens
+	"ada":                             {Input: 10, Output: 10},                      // $0.02 / 1K tokens
+	"text-embedding-ada-002":          {Input: 0.05, Output: 0},                     // $0.001 / 1K tokens
+	"text-embedding-3-small":          {Input: 0.01, Output: 0},                     // $0.0002 / 1K tokens
+	"text-embedding-3-large":          {Input: 0.065, Output: 0},                    // $0.0013 / 1K tokens
+	"text-search-ada-doc-001":         {Input: 10, Output: 0},                       // $0.02 / 1K tokens
+	"text-moderation-stable":          {Input: 0.1, Output: 0},                      // currently free to use
+	"text-moderation-latest":          {Input: 0.1, Output: 0},                      // currently free to use
+	"omni-moderation-latest":          {Input: 0.1, Output: 0},                      // currently free to use
+	"omni-moderation-2024-09-26":      {Input: 0.1, Output: 0},                      // currently free to use
+	"dall-e-2":                        {Input: 0.02 * ratio.USD, Output: 0},         // $0.016 - $0.020 / image
+	"dall-e-3":                        {Input: 0.04 * ratio.USD, Output: 0},         // $0.040 - $0.120 / image
 }