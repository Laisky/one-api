--- conflicted
+++ resolved
@@ -1,18 +1,14 @@
 package vertexai
 
 import (
-	"net/http"
-
 	"github.com/gin-gonic/gin"
 	claude "github.com/songquanpeng/one-api/relay/adaptor/vertexai/claude"
 	gemini "github.com/songquanpeng/one-api/relay/adaptor/vertexai/gemini"
-<<<<<<< HEAD
+	"github.com/songquanpeng/one-api/relay/adaptor/vertexai/imagen"
 	"github.com/songquanpeng/one-api/relay/billing/ratio"
-=======
-	"github.com/songquanpeng/one-api/relay/adaptor/vertexai/imagen"
->>>>>>> bc0c8090
 	"github.com/songquanpeng/one-api/relay/meta"
 	"github.com/songquanpeng/one-api/relay/model"
+	"net/http"
 )
 
 type VertexAIModelType int
@@ -26,28 +22,16 @@
 var modelMapping = map[string]VertexAIModelType{}
 
 func init() {
-<<<<<<< HEAD
 	for model := range claude.RatioMap {
-		modelMapping[model] = VerterAIClaude
+		modelMapping[model] = VertexAIClaude
 	}
 
 	for model := range gemini.RatioMap {
-		modelMapping[model] = VerterAIGemini
-=======
-	modelList = append(modelList, claude.ModelList...)
-	for _, model := range claude.ModelList {
-		modelMapping[model] = VertexAIClaude
-	}
-
-	modelList = append(modelList, gemini.ModelList...)
-	for _, model := range gemini.ModelList {
 		modelMapping[model] = VertexAIGemini
 	}
 
-	modelList = append(modelList, imagen.ModelList...)
-	for _, model := range imagen.ModelList {
+	for model := range imagen.RatioMap {
 		modelMapping[model] = VertexAIImagen
->>>>>>> bc0c8090
 	}
 }
 
