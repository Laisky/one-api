package aws

import (
	"context"
	"fmt"
	"io"
	"net/http"
	"strings"

	"github.com/Laisky/errors/v2"
	"github.com/aws/aws-sdk-go-v2/aws"
	"github.com/aws/aws-sdk-go-v2/config"
	"github.com/aws/aws-sdk-go-v2/credentials"
	"github.com/aws/aws-sdk-go-v2/service/bedrockruntime"
	"github.com/gin-gonic/gin"

	"github.com/songquanpeng/one-api/common/ctxkey"
	"github.com/songquanpeng/one-api/relay/adaptor"
	anthropicAdaptor "github.com/songquanpeng/one-api/relay/adaptor/anthropic"
	"github.com/songquanpeng/one-api/relay/adaptor/aws/utils"
	"github.com/songquanpeng/one-api/relay/billing/ratio"
	"github.com/songquanpeng/one-api/relay/meta"
	"github.com/songquanpeng/one-api/relay/model"
	"github.com/songquanpeng/one-api/relay/relaymode"
)

var _ adaptor.Adaptor = new(Adaptor)

type Adaptor struct {
	awsAdapter utils.AwsAdapter
	Config     aws.Config
	Meta       *meta.Meta
	AwsClient  *bedrockruntime.Client
}

func (a *Adaptor) Init(meta *meta.Meta) {
	a.Meta = meta
	defaultConfig, err := config.LoadDefaultConfig(context.Background(),
		config.WithRegion(meta.Config.Region),
		config.WithCredentialsProvider(credentials.NewStaticCredentialsProvider(
			meta.Config.AK, meta.Config.SK, "")))
	if err != nil {
		return
	}
	a.Config = defaultConfig
	a.AwsClient = bedrockruntime.NewFromConfig(defaultConfig)
}

func (a *Adaptor) ConvertRequest(c *gin.Context, relayMode int, request *model.GeneralOpenAIRequest) (any, error) {
	if request == nil {
		return nil, errors.New("request is nil")
	}

	// Check if the model supports embedding for embedding requests
	if relayMode == relaymode.Embeddings {
		capabilities := GetModelCapabilities(request.Model)
		if !capabilities.SupportsEmbedding {
			return nil, errors.Errorf("model '%s' does not support embedding", request.Model)
		}
	}

	adaptor := GetAdaptor(request.Model)
	if adaptor == nil {
		return nil, errors.New("adaptor not found")
	}

	// Validate parameters using the new model-based validation
	if validationErr := ValidateUnsupportedParameters(request, request.Model); validationErr != nil {
		return nil, errors.Errorf("validation failed: %s", validationErr.Error.Message)
	}

	a.awsAdapter = adaptor
	return adaptor.ConvertRequest(c, relayMode, request)
}

func (a *Adaptor) DoResponse(c *gin.Context, resp *http.Response, meta *meta.Meta) (usage *model.Usage, err *model.ErrorWithStatusCode) {
	if a.awsAdapter == nil {
		return nil, utils.WrapErr(errors.New("awsAdapter is nil"))
	}
	return a.awsAdapter.DoResponse(c, a.AwsClient, meta)
}

func (a *Adaptor) GetModelList() (models []string) {
	for model := range adaptors {
		models = append(models, model)
	}
	return
}

func (a *Adaptor) GetChannelName() string {
	return "aws"
}

func (a *Adaptor) GetRequestURL(meta *meta.Meta) (string, error) {
	return "", nil
}

func (a *Adaptor) SetupRequestHeader(c *gin.Context, req *http.Request, meta *meta.Meta) error {
	return nil
}

func (a *Adaptor) ConvertImageRequest(_ *gin.Context, request *model.ImageRequest) (any, error) {
	if request == nil {
		return nil, errors.New("request is nil")
	}

	// Check if the model supports image generation
	capabilities := GetModelCapabilities(request.Model)
	if !capabilities.SupportsImageGeneration {
		return nil, errors.Errorf("model '%s' does not support image generation", request.Model)
	}

	return request, nil
}

func (a *Adaptor) ConvertClaudeRequest(c *gin.Context, request *model.ClaudeRequest) (any, error) {
	if request == nil {
		return nil, errors.New("request is nil")
	}

	// AWS Bedrock supports Claude Messages natively. Do not convert payload.
	// Just set context for billing/routing and mark direct pass-through.
	sub := GetAdaptor(request.Model)
	if sub == nil {
		return nil, errors.New("adaptor not found for model: " + request.Model)
	}
	a.awsAdapter = sub
	c.Set(ctxkey.ClaudeMessagesNative, true)
	c.Set(ctxkey.ClaudeDirectPassthrough, true)
	c.Set(ctxkey.OriginalClaudeRequest, request)
	c.Set(ctxkey.RequestModel, request.Model)
	// Also parse into anthropic.Request for AWS SDK payload building
	if parsed, perr := anthropicAdaptor.ConvertClaudeRequest(c, *request); perr == nil {
		c.Set(ctxkey.ConvertedRequest, parsed)
	} else {
		return nil, perr
	}
	// Return the original request object; controller will forward original body
	return request, nil
}

func (a *Adaptor) DoRequest(c *gin.Context, meta *meta.Meta, requestBody io.Reader) (*http.Response, error) {
	return nil, nil
}

// Pricing methods - AWS adapter manages its own model pricing
func (a *Adaptor) GetDefaultModelPricing() map[string]adaptor.ModelConfig {
	const MilliTokensUsd = 0.000001

	// Direct map definition - much easier to maintain and edit
	// Pricing from https://aws.amazon.com/bedrock/pricing/
	return map[string]adaptor.ModelConfig{
		// Claude Models on AWS Bedrock
		"claude-instant-1.2":         {Ratio: 0.8 * MilliTokensUsd, CompletionRatio: 3.125}, // $0.8/$2.5 per 1M tokens
		"claude-2.0":                 {Ratio: 8 * MilliTokensUsd, CompletionRatio: 3.125},   // $8/$25 per 1M tokens
		"claude-2.1":                 {Ratio: 8 * MilliTokensUsd, CompletionRatio: 3.125},   // $8/$25 per 1M tokens
		"claude-3-haiku-20240307":    {Ratio: 0.25 * MilliTokensUsd, CompletionRatio: 5},    // $0.25/$1.25 per 1M tokens
		"claude-3-sonnet-20240229":   {Ratio: 3 * MilliTokensUsd, CompletionRatio: 5},       // $3/$15 per 1M tokens
		"claude-3-opus-20240229":     {Ratio: 15 * MilliTokensUsd, CompletionRatio: 5},      // $15/$75 per 1M tokens
		"claude-opus-4-20250514":     {Ratio: 15 * MilliTokensUsd, CompletionRatio: 5},      // $15/$75 per 1M tokens
		"claude-opus-4-1-20250805":   {Ratio: 15 * MilliTokensUsd, CompletionRatio: 5},      // $15/$75 per 1M tokens
		"claude-3-5-sonnet-20240620": {Ratio: 3 * MilliTokensUsd, CompletionRatio: 5},       // $3/$15 per 1M tokens
		"claude-3-5-sonnet-20241022": {Ratio: 3 * MilliTokensUsd, CompletionRatio: 5},       // $3/$15 per 1M tokens
		"claude-3-5-sonnet-latest":   {Ratio: 3 * MilliTokensUsd, CompletionRatio: 5},       // $3/$15 per 1M tokens
		"claude-3-5-haiku-20241022":  {Ratio: 1 * MilliTokensUsd, CompletionRatio: 5},       // $1/$5 per 1M tokens
		"claude-3-7-sonnet-latest":   {Ratio: 3 * MilliTokensUsd, CompletionRatio: 5},       // $3/$15 per 1M tokens
		"claude-3-7-sonnet-20250219": {Ratio: 3 * MilliTokensUsd, CompletionRatio: 5},       // $3/$15 per 1M tokens
		"claude-sonnet-4-20250514":   {Ratio: 3 * MilliTokensUsd, CompletionRatio: 5},       // $3/$15 per 1M tokens

		// Llama Models on AWS Bedrock
		// Note: Pricing may need to be updated later; also this model is significantly faster on AWS GPUs.
		// Llama 4 models
		"llama4-maverick-17b-1m": {Ratio: 0.24 * MilliTokensUsd, CompletionRatio: 4.04}, // $0.00024/$0.00097 per 1K tokens
		"llama4-scout-17b-3.5m":  {Ratio: 0.17 * MilliTokensUsd, CompletionRatio: 3.88}, // $0.00017/$0.00066 per 1K tokens

		// Llama 3.3 models
		"llama3-3-70b-128k": {Ratio: 0.72 * MilliTokensUsd, CompletionRatio: 1}, // $0.00072/$0.00072 per 1K tokens

		// Llama 3.2 models
		"llama3-2-1b-131k":         {Ratio: 0.1 * MilliTokensUsd, CompletionRatio: 1},  // $0.0001/$0.0001 per 1K tokens
		"llama3-2-3b-131k":         {Ratio: 0.15 * MilliTokensUsd, CompletionRatio: 1}, // $0.00015/$0.00015 per 1K tokens
		"llama3-2-11b-vision-131k": {Ratio: 0.16 * MilliTokensUsd, CompletionRatio: 1}, // $0.00016/$0.00016 per 1K tokens
		"llama3-2-90b-128k":        {Ratio: 0.72 * MilliTokensUsd, CompletionRatio: 1}, // $0.00072/$0.00072 per 1K tokens

		// Llama 3.1 models
		"llama3-1-8b-128k":  {Ratio: 0.22 * MilliTokensUsd, CompletionRatio: 1}, // $0.00022/$0.00022 per 1K tokens
		"llama3-1-70b-128k": {Ratio: 0.72 * MilliTokensUsd, CompletionRatio: 1}, // $0.00072/$0.00072 per 1K tokens

		// Llama 3 models (updated pricing)
		"llama3-8b-8192":  {Ratio: 0.3 * MilliTokensUsd, CompletionRatio: 2},     // $0.0003/$0.0006 per 1K tokens
		"llama3-70b-8192": {Ratio: 2.65 * MilliTokensUsd, CompletionRatio: 1.32}, // $0.00265/$0.0035 per 1K tokens

		// Amazon Nova Models (if supported)
		"amazon-nova-micro":   {Ratio: 0.035 * MilliTokensUsd, CompletionRatio: 4.28}, // $0.035/$0.15 per 1M tokens
		"amazon-nova-lite":    {Ratio: 0.06 * MilliTokensUsd, CompletionRatio: 4.17},  // $0.06/$0.25 per 1M tokens
		"amazon-nova-pro":     {Ratio: 0.8 * MilliTokensUsd, CompletionRatio: 4},      // $0.8/$3.2 per 1M tokens
		"amazon-nova-premier": {Ratio: 2.4 * MilliTokensUsd, CompletionRatio: 4.17},   // $2.4/$10 per 1M tokens

		// Titan Models (if supported)
		"amazon-titan-text-lite":    {Ratio: 0.3 * MilliTokensUsd, CompletionRatio: 1.33}, // $0.3/$0.4 per 1M tokens
		"amazon-titan-text-express": {Ratio: 0.8 * MilliTokensUsd, CompletionRatio: 2},    // $0.8/$1.6 per 1M tokens
		"amazon-titan-embed-text":   {Ratio: 0.1 * MilliTokensUsd, CompletionRatio: 1},    // $0.1 per 1M tokens

		// Cohere Models (if supported)
		"cohere-command-text":       {Ratio: 1.5 * MilliTokensUsd, CompletionRatio: 1.33}, // $1.5/$2 per 1M tokens
		"cohere-command-light-text": {Ratio: 0.3 * MilliTokensUsd, CompletionRatio: 2},    // $0.3/$0.6 per 1M tokens

		// AI21 Models (if supported)
		"ai21-j2-mid":    {Ratio: 12.5 * MilliTokensUsd, CompletionRatio: 1}, // $12.5 per 1M tokens
		"ai21-j2-ultra":  {Ratio: 18.8 * MilliTokensUsd, CompletionRatio: 1}, // $18.8 per 1M tokens
		"ai21-jamba-1.5": {Ratio: 2 * MilliTokensUsd, CompletionRatio: 4},    // $2/$8 per 1M tokens

<<<<<<< HEAD
		// Mistral Models (if supported)
		"mistral-7b-instruct":   {Ratio: 0.15 * MilliTokensUsd, CompletionRatio: 1.33}, // $0.15/$0.2 per 1M tokens
		"mistral-8x7b-instruct": {Ratio: 0.45 * MilliTokensUsd, CompletionRatio: 1.56}, // $0.45/$0.7 per 1M tokens
		"mistral-large":         {Ratio: 4 * MilliTokensUsd, CompletionRatio: 3},       // $4/$12 per 1M tokens

		// DeepSeek Models (Supported) - Updated pricing as of 2025-08-28 - Note: These are per 1K tokens, converted to 1M tokens using MilliTokensUsd
		"deepseek-r1": {Ratio: 1.35 * ratio.MilliTokensUsd, CompletionRatio: 4}, // $0.00135/$0.0054 per 1K tokens = $1.35/$5.4 per 1M tokens
=======
		// Mistral Models (Supported) - Updated pricing as of 2025-08-27 - Note: These are per 1K tokens, converted to 1M tokens using MilliTokensUsd
		//
		// Note: The Mistral Instruct model (mistral-7b, mixtral-8x7b) is currently considered legacy and unsupported.
		// Only the newest/latest models available in AWS Bedrock are supported.
		"mistral-7b":                 {Ratio: 0.15 * ratio.MilliTokensUsd, CompletionRatio: 1.33}, // $0.00015/$0.0002 per 1K tokens = $0.15/$0.2 per 1M tokens
		"mixtral-8x7b":               {Ratio: 0.45 * ratio.MilliTokensUsd, CompletionRatio: 1.56}, // $0.00045/$0.0007 per 1K tokens = $0.45/$0.7 per 1M tokens
		"mistral-small-2402":         {Ratio: 1 * ratio.MilliTokensUsd, CompletionRatio: 3},       // $0.001/$0.003 per 1K tokens = $1/$3 per 1M tokens
		"mistral-large-2402":         {Ratio: 4 * ratio.MilliTokensUsd, CompletionRatio: 3},       // $0.004/$0.012 per 1K tokens = $4/$12 per 1M tokens
		"mistral-pixtral-large-2502": {Ratio: 2 * ratio.MilliTokensUsd, CompletionRatio: 3},       // $0.002/$0.006 per 1K tokens = $2/$6 per 1M tokens
>>>>>>> 536df743
	}
}

func (a *Adaptor) GetModelRatio(modelName string) float64 {
	pricing := a.GetDefaultModelPricing()
	if price, exists := pricing[modelName]; exists {
		return price.Ratio
	}
	// Default AWS pricing (Claude-like)
	return 3 * 0.000001 // Default USD pricing
}

func (a *Adaptor) GetCompletionRatio(modelName string) float64 {
	pricing := a.GetDefaultModelPricing()
	if price, exists := pricing[modelName]; exists {
		return price.CompletionRatio
	}
	// Default completion ratio for AWS
	return 5.0
}

// UnsupportedParameter represents a parameter that is not supported by a provider
type UnsupportedParameter struct {
	Name        string
	Description string
}

// ProviderCapabilities defines what features are supported by different AWS providers
type ProviderCapabilities struct {
	SupportsTools               bool
	SupportsFunctions           bool
	SupportsLogprobs            bool
	SupportsResponseFormat      bool
	SupportsReasoningEffort     bool
	SupportsModalities          bool
	SupportsAudio               bool
	SupportsWebSearch           bool
	SupportsThinking            bool
	SupportsLogitBias           bool
	SupportsServiceTier         bool
	SupportsParallelToolCalls   bool
	SupportsTopLogprobs         bool
	SupportsPrediction          bool
	SupportsMaxCompletionTokens bool
	SupportsImageGeneration     bool
	SupportsEmbedding           bool
}

// isEmbeddingModel checks if a model name indicates it's an embedding model.
//
// TODO: This function needs improvement, as it's currently used for 'amazon-titan-embed-text' and may not cover all cases.
func isEmbeddingModel(modelName string) bool { return strings.Contains(modelName, "embed") }

// isImageGenerationModel checks if a model name indicates it's an image generation model.
//
// TODO: This function needs improvement, as it's currently used for 'amazon-titan-image-generator' and 'amazon-nova-canvas' (image generator) and may not cover all cases.
func isImageGenerationModel(modelName string) bool {
	return strings.Contains(modelName, "image") || strings.Contains(modelName, "canvas")
}

// GetModelCapabilities returns the capabilities for a model based on its adapter type and specific model characteristics
// This function now uses the same model registry as GetModelList for consistency
func GetModelCapabilities(modelName string) ProviderCapabilities {
	adaptorType := adaptors[modelName]
	if awsArnMatch != nil && awsArnMatch.MatchString(modelName) {
		adaptorType = AwsClaude
	}

	// If model is not in registry, return minimal capabilities
	if adaptorType == 0 {
		return ProviderCapabilities{
			SupportsImageGeneration: false,
			SupportsEmbedding:       false,
		}
	}

	// Get base capabilities for the adapter type
	var baseCapabilities ProviderCapabilities

	switch adaptorType {
	case AwsClaude:
		baseCapabilities = ProviderCapabilities{
			SupportsTools:               true,  // Claude supports tools via Anthropic format
			SupportsFunctions:           false, // Claude doesn't support OpenAI functions
			SupportsLogprobs:            false,
			SupportsResponseFormat:      true, // Claude supports some response formats
			SupportsReasoningEffort:     false,
			SupportsModalities:          false,
			SupportsAudio:               false,
			SupportsWebSearch:           false,
			SupportsThinking:            true, // Claude supports thinking
			SupportsLogitBias:           false,
			SupportsServiceTier:         false,
			SupportsParallelToolCalls:   false,
			SupportsTopLogprobs:         false,
			SupportsPrediction:          false,
			SupportsMaxCompletionTokens: false,
			SupportsImageGeneration:     false, // Claude models don't support image generation
			SupportsEmbedding:           false, // Claude models don't support embedding
		}
	case AwsLlama3:
		baseCapabilities = ProviderCapabilities{
			SupportsTools:               false, // Currently unsupported. May be implemented in the future.
			SupportsFunctions:           false,
			SupportsLogprobs:            false,
			SupportsResponseFormat:      false,
			SupportsReasoningEffort:     false,
			SupportsModalities:          false,
			SupportsAudio:               false,
			SupportsWebSearch:           false,
			SupportsThinking:            false,
			SupportsLogitBias:           false,
			SupportsServiceTier:         false,
			SupportsParallelToolCalls:   false,
			SupportsTopLogprobs:         false,
			SupportsPrediction:          false,
			SupportsMaxCompletionTokens: false,
			SupportsImageGeneration:     false, // Llama models don't support image generation
			SupportsEmbedding:           false, // Llama models don't support embedding
		}
	case AwsMistral:
		baseCapabilities = ProviderCapabilities{
			// Disabled for now due to inconsistencies with the AWS Go SDK's documentation and behavior.
			// Yesterday, it worked for counting tokens with this model using the invoke method, but the converse method doesn't work with tool calling.
			// Furthermore, the token counting functionality has been disabled for this model in the invoke method.
			// Therefore, function tool calling for this model is disabled because the converse method doesn't work with function tool calling,
			// and using the invoke method doesn't provide token usage information, unlike the converse method.
			SupportsTools:               false,
			SupportsFunctions:           false,
			SupportsLogprobs:            false,
			SupportsResponseFormat:      false,
			SupportsReasoningEffort:     false,
			SupportsModalities:          false,
			SupportsAudio:               false,
			SupportsWebSearch:           false,
			SupportsThinking:            false,
			SupportsLogitBias:           false,
			SupportsServiceTier:         false,
			SupportsParallelToolCalls:   false,
			SupportsTopLogprobs:         false,
			SupportsPrediction:          false,
			SupportsMaxCompletionTokens: false,
			SupportsImageGeneration:     false, // Mistral models don't support image generation
			SupportsEmbedding:           false, // Mistral models don't support embedding
		}
	default:
		// Default to minimal capabilities for unknown models
		return ProviderCapabilities{
			SupportsImageGeneration: false,
			SupportsEmbedding:       false,
		}
	}

	// Override capabilities based on specific model characteristics
	// This ensures consistency with the actual model registry used by GetModelList
	if isEmbeddingModel(modelName) {
		// Embedding models only support embedding, not text generation or image generation
		baseCapabilities.SupportsEmbedding = true
		baseCapabilities.SupportsImageGeneration = false
	} else if isImageGenerationModel(modelName) {
		// Image generation models only support image generation, not embedding
		baseCapabilities.SupportsImageGeneration = true
		baseCapabilities.SupportsEmbedding = false
	} else {
		// Text models don't support embedding or image generation unless specifically indicated
		baseCapabilities.SupportsImageGeneration = false
		baseCapabilities.SupportsEmbedding = false
	}

	return baseCapabilities
}

// ValidateUnsupportedParameters checks for unsupported parameters and returns an error if any are found
// Now uses model names instead of provider names
func ValidateUnsupportedParameters(request *model.GeneralOpenAIRequest, modelName string) *model.ErrorWithStatusCode {
	capabilities := GetModelCapabilities(modelName)
	var unsupportedParams []UnsupportedParameter

	// Check for tools support
	if len(request.Tools) > 0 && !capabilities.SupportsTools {
		unsupportedParams = append(unsupportedParams, UnsupportedParameter{
			Name:        "tools",
			Description: "Tool calling is not supported by this model",
		})
	}

	// Check for tool_choice support
	if request.ToolChoice != nil && !capabilities.SupportsTools {
		unsupportedParams = append(unsupportedParams, UnsupportedParameter{
			Name:        "tool_choice",
			Description: "Tool choice is not supported by this model",
		})
	}

	// Check for parallel_tool_calls support
	if request.ParallelTooCalls != nil && !capabilities.SupportsParallelToolCalls {
		unsupportedParams = append(unsupportedParams, UnsupportedParameter{
			Name:        "parallel_tool_calls",
			Description: "Parallel tool calls are not supported by this model",
		})
	}

	// Check for functions support (deprecated OpenAI feature)
	if len(request.Functions) > 0 && !capabilities.SupportsFunctions {
		unsupportedParams = append(unsupportedParams, UnsupportedParameter{
			Name:        "functions",
			Description: "Functions (deprecated OpenAI feature) are not supported by this model. Use 'tools' instead",
		})
	}

	// Check for function_call support
	if request.FunctionCall != nil && !capabilities.SupportsFunctions {
		unsupportedParams = append(unsupportedParams, UnsupportedParameter{
			Name:        "function_call",
			Description: "Function call (deprecated OpenAI feature) is not supported by this model. Use 'tool_choice' instead",
		})
	}

	// Check for logprobs support
	if request.Logprobs != nil && *request.Logprobs && !capabilities.SupportsLogprobs {
		unsupportedParams = append(unsupportedParams, UnsupportedParameter{
			Name:        "logprobs",
			Description: "Log probabilities are not supported by this model",
		})
	}

	// Check for top_logprobs support
	if request.TopLogprobs != nil && !capabilities.SupportsTopLogprobs {
		unsupportedParams = append(unsupportedParams, UnsupportedParameter{
			Name:        "top_logprobs",
			Description: "Top log probabilities are not supported by this model",
		})
	}

	// Check for logit_bias support
	if request.LogitBias != nil && !capabilities.SupportsLogitBias {
		unsupportedParams = append(unsupportedParams, UnsupportedParameter{
			Name:        "logit_bias",
			Description: "Logit bias is not supported by this model",
		})
	}

	// Check for response_format support
	if request.ResponseFormat != nil && !capabilities.SupportsResponseFormat {
		unsupportedParams = append(unsupportedParams, UnsupportedParameter{
			Name:        "response_format",
			Description: "Response format is not supported by this model",
		})
	}

	// Check for reasoning_effort support
	if request.ReasoningEffort != nil && !capabilities.SupportsReasoningEffort {
		unsupportedParams = append(unsupportedParams, UnsupportedParameter{
			Name:        "reasoning_effort",
			Description: "Reasoning effort is not supported by this model",
		})
	}

	// Check for modalities support
	if len(request.Modalities) > 0 && !capabilities.SupportsModalities {
		unsupportedParams = append(unsupportedParams, UnsupportedParameter{
			Name:        "modalities",
			Description: "Modalities are not supported by this model",
		})
	}

	// Check for audio support
	if request.Audio != nil && !capabilities.SupportsAudio {
		unsupportedParams = append(unsupportedParams, UnsupportedParameter{
			Name:        "audio",
			Description: "Audio input/output is not supported by this model",
		})
	}

	// Check for web_search_options support
	if request.WebSearchOptions != nil && !capabilities.SupportsWebSearch {
		unsupportedParams = append(unsupportedParams, UnsupportedParameter{
			Name:        "web_search_options",
			Description: "Web search is not supported by this model",
		})
	}

	// Check for thinking support (Anthropic-specific)
	if request.Thinking != nil && !capabilities.SupportsThinking {
		unsupportedParams = append(unsupportedParams, UnsupportedParameter{
			Name:        "thinking",
			Description: "Extended thinking is not supported by this model",
		})
	}

	// Check for service_tier support
	if request.ServiceTier != nil && !capabilities.SupportsServiceTier {
		unsupportedParams = append(unsupportedParams, UnsupportedParameter{
			Name:        "service_tier",
			Description: "Service tier is not supported by this model",
		})
	}

	// Check for prediction support
	if request.Prediction != nil && !capabilities.SupportsPrediction {
		unsupportedParams = append(unsupportedParams, UnsupportedParameter{
			Name:        "prediction",
			Description: "Prediction is not supported by this model",
		})
	}

	// Check for max_completion_tokens support
	if request.MaxCompletionTokens != nil && !capabilities.SupportsMaxCompletionTokens {
		unsupportedParams = append(unsupportedParams, UnsupportedParameter{
			Name:        "max_completion_tokens",
			Description: "max_completion_tokens is not supported by this model. Use 'max_tokens' instead",
		})
	}

	// Note: Support for frequency_penalty and presence_penalty has been removed to reduce the number of if statements.

	// If we found unsupported parameters, return an error
	if len(unsupportedParams) > 0 {
		var errorMessage string
		if len(unsupportedParams) == 1 {
			errorMessage = fmt.Sprintf("Unsupported parameter '%s': %s",
				unsupportedParams[0].Name, unsupportedParams[0].Description)
		} else {
			errorMessage = fmt.Sprintf("Unsupported parameters for model '%s':", modelName)
			for _, param := range unsupportedParams {
				errorMessage += fmt.Sprintf("\n- %s: %s", param.Name, param.Description)
			}
		}

		return &model.ErrorWithStatusCode{
			StatusCode: http.StatusBadRequest,
			Error: model.Error{
				Message: errorMessage,
				Type:    "invalid_request_error",
				Code:    "unsupported_parameter",
			},
		}
	}

	return nil
}<|MERGE_RESOLUTION|>--- conflicted
+++ resolved
@@ -210,25 +210,21 @@
 		"ai21-j2-ultra":  {Ratio: 18.8 * MilliTokensUsd, CompletionRatio: 1}, // $18.8 per 1M tokens
 		"ai21-jamba-1.5": {Ratio: 2 * MilliTokensUsd, CompletionRatio: 4},    // $2/$8 per 1M tokens
 
-<<<<<<< HEAD
-		// Mistral Models (if supported)
-		"mistral-7b-instruct":   {Ratio: 0.15 * MilliTokensUsd, CompletionRatio: 1.33}, // $0.15/$0.2 per 1M tokens
-		"mistral-8x7b-instruct": {Ratio: 0.45 * MilliTokensUsd, CompletionRatio: 1.56}, // $0.45/$0.7 per 1M tokens
-		"mistral-large":         {Ratio: 4 * MilliTokensUsd, CompletionRatio: 3},       // $4/$12 per 1M tokens
-
 		// DeepSeek Models (Supported) - Updated pricing as of 2025-08-28 - Note: These are per 1K tokens, converted to 1M tokens using MilliTokensUsd
 		"deepseek-r1": {Ratio: 1.35 * ratio.MilliTokensUsd, CompletionRatio: 4}, // $0.00135/$0.0054 per 1K tokens = $1.35/$5.4 per 1M tokens
-=======
+
 		// Mistral Models (Supported) - Updated pricing as of 2025-08-27 - Note: These are per 1K tokens, converted to 1M tokens using MilliTokensUsd
 		//
 		// Note: The Mistral Instruct model (mistral-7b, mixtral-8x7b) is currently considered legacy and unsupported.
 		// Only the newest/latest models available in AWS Bedrock are supported.
+		"mistral-7b-instruct":        {Ratio: 0.15 * MilliTokensUsd, CompletionRatio: 1.33},       // $0.15/$0.2 per 1M tokens
+		"mistral-8x7b-instruct":      {Ratio: 0.45 * MilliTokensUsd, CompletionRatio: 1.56},       // $0.45/$0.7 per 1M tokens
+		"mistral-large":              {Ratio: 4 * MilliTokensUsd, CompletionRatio: 3},             // $4/$12 per 1M tokens
 		"mistral-7b":                 {Ratio: 0.15 * ratio.MilliTokensUsd, CompletionRatio: 1.33}, // $0.00015/$0.0002 per 1K tokens = $0.15/$0.2 per 1M tokens
 		"mixtral-8x7b":               {Ratio: 0.45 * ratio.MilliTokensUsd, CompletionRatio: 1.56}, // $0.00045/$0.0007 per 1K tokens = $0.45/$0.7 per 1M tokens
 		"mistral-small-2402":         {Ratio: 1 * ratio.MilliTokensUsd, CompletionRatio: 3},       // $0.001/$0.003 per 1K tokens = $1/$3 per 1M tokens
 		"mistral-large-2402":         {Ratio: 4 * ratio.MilliTokensUsd, CompletionRatio: 3},       // $0.004/$0.012 per 1K tokens = $4/$12 per 1M tokens
 		"mistral-pixtral-large-2502": {Ratio: 2 * ratio.MilliTokensUsd, CompletionRatio: 3},       // $0.002/$0.006 per 1K tokens = $2/$6 per 1M tokens
->>>>>>> 536df743
 	}
 }
 
