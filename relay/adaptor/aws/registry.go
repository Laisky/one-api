--- conflicted
+++ resolved
@@ -6,11 +6,8 @@
 
 	"github.com/songquanpeng/one-api/common/logger"
 	claude "github.com/songquanpeng/one-api/relay/adaptor/aws/claude"
-<<<<<<< HEAD
 	cohere "github.com/songquanpeng/one-api/relay/adaptor/aws/cohere"
-=======
 	deepseek "github.com/songquanpeng/one-api/relay/adaptor/aws/deepseek"
->>>>>>> f7c2c3a5
 	llama3 "github.com/songquanpeng/one-api/relay/adaptor/aws/llama3"
 	mistral "github.com/songquanpeng/one-api/relay/adaptor/aws/mistral"
 	"github.com/songquanpeng/one-api/relay/adaptor/aws/utils"
@@ -20,11 +17,8 @@
 
 const (
 	AwsClaude AwsModelType = iota + 1
-<<<<<<< HEAD
 	AwsCohere
-=======
 	AwsDeepSeek
->>>>>>> f7c2c3a5
 	AwsLlama3
 	AwsMistral
 )
@@ -63,13 +57,10 @@
 	switch adaptorType {
 	case AwsClaude:
 		return &claude.Adaptor{}
-<<<<<<< HEAD
 	case AwsCohere:
 		return &cohere.Adaptor{}
-=======
 	case AwsDeepSeek:
 		return &deepseek.Adaptor{}
->>>>>>> f7c2c3a5
 	case AwsLlama3:
 		return &llama3.Adaptor{}
 	case AwsMistral:
