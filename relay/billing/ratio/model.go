--- conflicted
+++ resolved
@@ -11,16 +11,6 @@
 
 // Constants defining currency conversion and token pricing
 const (
-<<<<<<< HEAD
-	USD2RMB = 7
-	// QuotaPerUsd is the number of tokens per USD
-	QuotaPerUsd = 500000 // $0.002 / 1K tokens
-	// UsdPerThousand is the cost of 1K tokens in USD
-	UsdPerThousand = 500 // $0.002 = 1 -> $1 = 500
-	// UsdPerMillion is the cost of 1M tokens in USD
-	UsdPerMillion = 1.0 / 1000 * UsdPerThousand
-	RMB           = UsdPerThousand / USD2RMB
-=======
 	USD2RMB float64 = 7
 	// QuotaPerUsd is the number of tokens per USD
 	QuotaPerUsd float64 = 500000 // $0.002 / 1K tokens
@@ -32,7 +22,6 @@
 	KiloRmb float64 = KiloTokensUsd / USD2RMB
 	// MilliRmb multiply by the RMB price per 1 million tokens to get the quota cost per token
 	MilliRmb float64 = MilliTokensUsd / USD2RMB
->>>>>>> 6708eed8
 )
 
 var modelRatioLock sync.RWMutex
@@ -45,13 +34,8 @@
 // 1 === ￥0.014 / 1k tokens
 var ModelRatio = map[string]float64{
 	// https://openai.com/pricing
-<<<<<<< HEAD
-	"gpt-4.5-preview":            75 * UsdPerMillion,
-	"gpt-4.5-preview-2025-02-27": 75 * UsdPerMillion,
-=======
 	"gpt-4.5-preview":            75 * MilliTokensUsd,
 	"gpt-4.5-preview-2025-02-27": 75 * MilliTokensUsd,
->>>>>>> 6708eed8
 	"gpt-4":                      15,
 	"gpt-4-0314":                 15,
 	"gpt-4-0613":                 15,
@@ -76,38 +60,16 @@
 	// Audio billing will mix text and audio tokens, the unit price is different.
 	// Here records the cost of text, the cost multiplier of audio
 	// relative to text is in AudioRatio
-<<<<<<< HEAD
-	"gpt-4o-audio-preview":                 1.25,                 // $0.0025 / 1K tokens
-	"gpt-4o-audio-preview-2024-12-17":      1.25,                 // $0.0025 / 1K tokens
-	"gpt-4o-audio-preview-2024-10-01":      1.25,                 // $0.0025 / 1K tokens
-	"gpt-4o-mini-audio-preview":            0.15 * UsdPerMillion, // $0.15/1M tokens
-	"gpt-4o-mini-audio-preview-2024-12-17": 0.15 * UsdPerMillion, // $0.15/1M tokens
-	"gpt-3.5-turbo":                        0.25,                 // $0.0005 / 1K tokens
-=======
 	"gpt-4o-audio-preview":                 1.25,                  // $0.0025 / 1K tokens
 	"gpt-4o-audio-preview-2024-12-17":      1.25,                  // $0.0025 / 1K tokens
 	"gpt-4o-audio-preview-2024-10-01":      1.25,                  // $0.0025 / 1K tokens
 	"gpt-4o-mini-audio-preview":            0.15 * MilliTokensUsd, // $0.15/1M tokens
 	"gpt-4o-mini-audio-preview-2024-12-17": 0.15 * MilliTokensUsd, // $0.15/1M tokens
 	"gpt-3.5-turbo":                        0.25,                  // $0.0005 / 1K tokens
->>>>>>> 6708eed8
 	"gpt-3.5-turbo-0301":                   0.75,
 	"gpt-3.5-turbo-0613":                   0.75,
 	"gpt-3.5-turbo-16k":                    1.5, // $0.003 / 1K tokens
 	"gpt-3.5-turbo-16k-0613":               1.5,
-<<<<<<< HEAD
-	"gpt-3.5-turbo-instruct":               0.75,               // $0.0015 / 1K tokens
-	"gpt-3.5-turbo-1106":                   0.5,                // $0.001 / 1K tokens
-	"gpt-3.5-turbo-0125":                   0.25,               // $0.0005 / 1K tokens
-	"o1":                                   15 * UsdPerMillion, // $15.00 / 1M input tokens
-	"o1-2024-12-17":                        15 * UsdPerMillion,
-	"o1-preview":                           15 * UsdPerMillion, // $15.00 / 1M input tokens
-	"o1-preview-2024-09-12":                15 * UsdPerMillion,
-	"o1-mini":                              1.1 * UsdPerMillion, // $3.00 / 1M input tokens
-	"o1-mini-2024-09-12":                   1.1 * UsdPerMillion,
-	"o3-mini":                              1.1 * UsdPerMillion,
-	"o3-mini-2025-01-31":                   1.1 * UsdPerMillion,
-=======
 	"gpt-3.5-turbo-instruct":               0.75,                // $0.0015 / 1K tokens
 	"gpt-3.5-turbo-1106":                   0.5,                 // $0.001 / 1K tokens
 	"gpt-3.5-turbo-0125":                   0.25,                // $0.0005 / 1K tokens
@@ -119,7 +81,6 @@
 	"o1-mini-2024-09-12":                   1.1 * MilliTokensUsd,
 	"o3-mini":                              1.1 * MilliTokensUsd,
 	"o3-mini-2025-01-31":                   1.1 * MilliTokensUsd,
->>>>>>> 6708eed8
 	"davinci-002":                          1,   // $0.002 / 1K tokens
 	"babbage-002":                          0.2, // $0.0004 / 1K tokens
 	"text-ada-001":                         0.2,
@@ -144,41 +105,22 @@
 	"text-search-ada-doc-001":              10,
 	"text-moderation-stable":               0.1,
 	"text-moderation-latest":               0.1,
-<<<<<<< HEAD
-	"dall-e-2":                             0.02 * UsdPerThousand, // $0.016 - $0.020 / image
-	"dall-e-3":                             0.04 * UsdPerThousand, // $0.040 - $0.120 / image
-	// https://www.anthropic.com/api#pricing
-	"claude-instant-1.2":         0.8 / 1000 * UsdPerThousand,
-	"claude-2.0":                 8.0 / 1000 * UsdPerThousand,
-	"claude-2.1":                 8.0 / 1000 * UsdPerThousand,
-	"claude-3-haiku-20240307":    0.25 / 1000 * UsdPerThousand,
-	"claude-3-5-haiku-20241022":  1.0 / 1000 * UsdPerThousand,
-	"claude-3-5-haiku-latest":    1.0 / 1000 * UsdPerThousand,
-	"claude-3-sonnet-20240229":   3.0 / 1000 * UsdPerThousand,
-	"claude-3-5-sonnet-20240620": 3.0 / 1000 * UsdPerThousand,
-	"claude-3-5-sonnet-20241022": 3.0 / 1000 * UsdPerThousand,
-	"claude-3-5-sonnet-latest":   3.0 / 1000 * UsdPerThousand,
-	"claude-3-7-sonnet-20250219": 3.0 / 1000 * UsdPerThousand,
-	"claude-3-7-sonnet-latest":   3.0 / 1000 * UsdPerThousand,
-	"claude-3-opus-20240229":     15.0 / 1000 * UsdPerThousand,
-=======
 	"dall-e-2":                             20 * MilliTokensUsd, // $0.016 - $0.020 / image
 	"dall-e-3":                             40 * MilliTokensUsd, // $0.040 - $0.120 / image
 	// https://www.anthropic.com/api#pricing
-	"claude-instant-1.2":         0.8 / MilliTokensUsd,
-	"claude-2.0":                 8.0 / MilliTokensUsd,
-	"claude-2.1":                 8.0 / MilliTokensUsd,
-	"claude-3-haiku-20240307":    0.25 / MilliTokensUsd,
-	"claude-3-5-haiku-20241022":  1.0 / MilliTokensUsd,
-	"claude-3-5-haiku-latest":    1.0 / MilliTokensUsd,
-	"claude-3-sonnet-20240229":   3.0 / MilliTokensUsd,
-	"claude-3-5-sonnet-20240620": 3.0 / MilliTokensUsd,
-	"claude-3-5-sonnet-20241022": 3.0 / MilliTokensUsd,
-	"claude-3-5-sonnet-latest":   3.0 / MilliTokensUsd,
-	"claude-3-7-sonnet-20250219": 3.0 / MilliTokensUsd,
-	"claude-3-7-sonnet-latest":   3.0 / MilliTokensUsd,
-	"claude-3-opus-20240229":     15.0 / MilliTokensUsd,
->>>>>>> 6708eed8
+	"claude-instant-1.2":         0.8 * MilliTokensUsd,
+	"claude-2.0":                 8.0 * MilliTokensUsd,
+	"claude-2.1":                 8.0 * MilliTokensUsd,
+	"claude-3-haiku-20240307":    0.25 * MilliTokensUsd,
+	"claude-3-5-haiku-20241022":  1.0 * MilliTokensUsd,
+	"claude-3-5-haiku-latest":    1.0 * MilliTokensUsd,
+	"claude-3-sonnet-20240229":   3.0 * MilliTokensUsd,
+	"claude-3-5-sonnet-20240620": 3.0 * MilliTokensUsd,
+	"claude-3-5-sonnet-20241022": 3.0 * MilliTokensUsd,
+	"claude-3-5-sonnet-latest":   3.0 * MilliTokensUsd,
+	"claude-3-7-sonnet-20250219": 3.0 * MilliTokensUsd,
+	"claude-3-7-sonnet-latest":   3.0 * MilliTokensUsd,
+	"claude-3-opus-20240229":     15.0 * MilliTokensUsd,
 	// https://cloud.baidu.com/doc/WENXINWORKSHOP/s/hlrk4akp7
 	"ERNIE-4.0-8K":       0.120 * KiloRmb,
 	"ERNIE-3.5-8K":       0.012 * KiloRmb,
@@ -201,27 +143,6 @@
 	// "gemma-2-2b-it":                       0,
 	// "gemma-2-9b-it":                       0,
 	// "gemma-2-27b-it":                      0,
-<<<<<<< HEAD
-	"gemini-pro":                          0.25 * UsdPerMillion, // $0.00025 / 1k characters -> $0.001 / 1k tokens
-	"gemini-1.0-pro":                      0.125 * UsdPerMillion,
-	"gemini-1.0-pro-vision":               0.125 * UsdPerMillion,
-	"gemini-1.5-pro":                      1.25 * UsdPerMillion,
-	"gemini-1.5-pro-001":                  1.25 * UsdPerMillion,
-	"gemini-1.5-pro-002":                  1.25 * UsdPerMillion,
-	"gemini-1.5-pro-experimental":         1.25 * UsdPerMillion,
-	"gemini-1.5-flash":                    0.075 * UsdPerMillion,
-	"gemini-1.5-flash-001":                0.075 * UsdPerMillion,
-	"gemini-1.5-flash-002":                0.075 * UsdPerMillion,
-	"gemini-1.5-flash-8b":                 0.0375 * UsdPerMillion,
-	"gemini-2.0-flash":                    0.15 * UsdPerMillion,
-	"gemini-2.0-flash-exp":                0.075 * UsdPerMillion,
-	"gemini-2.0-flash-001":                0.15 * UsdPerMillion,
-	"gemini-2.0-flash-lite":               0.075 * UsdPerMillion,
-	"gemini-2.0-flash-lite-001":           0.075 * UsdPerMillion,
-	"gemini-2.0-flash-lite-preview-02-05": 0.075 * UsdPerMillion,
-	"gemini-2.0-flash-thinking-exp-01-21": 0.075 * UsdPerMillion,
-	"gemini-2.0-pro-exp-02-05":            1.25 * UsdPerMillion,
-=======
 	"gemini-pro":                          0.25 * MilliTokensUsd, // $0.00025 / 1k characters -> $0.001 / 1k tokens
 	"gemini-1.0-pro":                      0.125 * MilliTokensUsd,
 	"gemini-1.0-pro-vision":               0.125 * MilliTokensUsd,
@@ -241,7 +162,6 @@
 	"gemini-2.0-flash-lite-preview-02-05": 0.075 * MilliTokensUsd,
 	"gemini-2.0-flash-thinking-exp-01-21": 0.075 * MilliTokensUsd,
 	"gemini-2.0-pro-exp-02-05":            1.25 * MilliTokensUsd,
->>>>>>> 6708eed8
 	"aqa":                                 1,
 	// https://open.bigmodel.cn/pricing
 	"glm-zero-preview": 0.01 * KiloRmb,
@@ -395,36 +315,12 @@
 	"abab5.5-chat":  0.015 * KiloRmb,
 	"abab5.5s-chat": 0.005 * KiloRmb,
 	// https://docs.mistral.ai/platform/pricing/
-<<<<<<< HEAD
-	"open-mistral-7b":       0.25 / 1000 * UsdPerThousand,
-	"open-mixtral-8x7b":     0.7 / 1000 * UsdPerThousand,
-	"mistral-small-latest":  2.0 / 1000 * UsdPerThousand,
-	"mistral-medium-latest": 2.7 / 1000 * UsdPerThousand,
-	"mistral-large-latest":  8.0 / 1000 * UsdPerThousand,
-	"mistral-embed":         0.1 / 1000 * UsdPerThousand,
-	// https://wow.groq.com/#:~:text=inquiries%C2%A0here.-,Model,-Current%20Speed
-	"gemma-7b-it":                           0.07 / 1000000 * UsdPerThousand,
-	"gemma2-9b-it":                          0.20 / 1000000 * UsdPerThousand,
-	"llama-3.1-70b-versatile":               0.59 / 1000000 * UsdPerThousand,
-	"llama-3.1-8b-instant":                  0.05 / 1000000 * UsdPerThousand,
-	"llama-3.2-11b-text-preview":            0.05 / 1000000 * UsdPerThousand,
-	"llama-3.2-11b-vision-preview":          0.05 / 1000000 * UsdPerThousand,
-	"llama-3.2-1b-preview":                  0.05 / 1000000 * UsdPerThousand,
-	"llama-3.2-3b-preview":                  0.05 / 1000000 * UsdPerThousand,
-	"llama-3.2-90b-text-preview":            0.59 / 1000000 * UsdPerThousand,
-	"llama-guard-3-8b":                      0.05 / 1000000 * UsdPerThousand,
-	"llama3-70b-8192":                       0.59 / 1000000 * UsdPerThousand,
-	"llama3-8b-8192":                        0.05 / 1000000 * UsdPerThousand,
-	"llama3-groq-70b-8192-tool-use-preview": 0.89 / 1000000 * UsdPerThousand,
-	"llama3-groq-8b-8192-tool-use-preview":  0.19 / 1000000 * UsdPerThousand,
-	"mixtral-8x7b-32768":                    0.24 / 1000000 * UsdPerThousand,
-=======
-	"open-mistral-7b":       0.25 / MilliTokensUsd,
-	"open-mixtral-8x7b":     0.7 / MilliTokensUsd,
-	"mistral-small-latest":  2.0 / MilliTokensUsd,
-	"mistral-medium-latest": 2.7 / MilliTokensUsd,
-	"mistral-large-latest":  8.0 / MilliTokensUsd,
-	"mistral-embed":         0.1 / MilliTokensUsd,
+	"open-mistral-7b":       0.25 * MilliTokensUsd,
+	"open-mixtral-8x7b":     0.7 * MilliTokensUsd,
+	"mistral-small-latest":  2.0 * MilliTokensUsd,
+	"mistral-medium-latest": 2.7 * MilliTokensUsd,
+	"mistral-large-latest":  8.0 * MilliTokensUsd,
+	"mistral-embed":         0.1 * MilliTokensUsd,
 	// https://wow.groq.com/#:~:text=inquiries%C2%A0here.-,Model,-Current%20Speed
 	"gemma-7b-it":                           0.07 / 1000 * MilliTokensUsd,
 	"gemma2-9b-it":                          0.20 / 1000 * MilliTokensUsd,
@@ -441,7 +337,6 @@
 	"llama3-groq-70b-8192-tool-use-preview": 0.89 / 1000 * MilliTokensUsd,
 	"llama3-groq-8b-8192-tool-use-preview":  0.19 / 1000 * MilliTokensUsd,
 	"mixtral-8x7b-32768":                    0.24 / 1000 * MilliTokensUsd,
->>>>>>> 6708eed8
 	// https://platform.lingyiwanwu.com/docs#-计费单元
 	"yi-34b-chat-0205": 2.5 * MilliRmb,
 	"yi-34b-chat-200k": 12.0 * MilliRmb,
@@ -463,77 +358,17 @@
 	"command-nightly":       0.5,
 	"command-light":         0.5,
 	"command-light-nightly": 0.5,
-<<<<<<< HEAD
-	"command-r":             0.5 / 1000 * UsdPerThousand,
-	"command-r-plus":        3.0 / 1000 * UsdPerThousand,
-	// https://platform.deepseek.com/api-docs/pricing/
-	"deepseek-chat":     0.27 * UsdPerMillion,
-	"deepseek-reasoner": 0.55 * UsdPerMillion,
-	// https://www.deepl.com/pro?cta=header-prices
-	"deepl-zh": 25.0 / 1000 * UsdPerThousand,
-	"deepl-en": 25.0 / 1000 * UsdPerThousand,
-	"deepl-ja": 25.0 / 1000 * UsdPerThousand,
-	// https://console.x.ai/
-	"grok-beta": 5.0 / 1000 * UsdPerThousand,
-	// vertex imagen3
-	// https://cloud.google.com/vertex-ai/generative-ai/pricing#imagen-models
-	"imagen-3.0-generate-001": 0.02 * UsdPerThousand,
-	// replicate charges based on the number of generated images
-	// https://replicate.com/pricing
-	"black-forest-labs/flux-1.1-pro":                0.04 * UsdPerThousand,
-	"black-forest-labs/flux-1.1-pro-ultra":          0.06 * UsdPerThousand,
-	"black-forest-labs/flux-canny-dev":              0.025 * UsdPerThousand,
-	"black-forest-labs/flux-canny-pro":              0.05 * UsdPerThousand,
-	"black-forest-labs/flux-depth-dev":              0.025 * UsdPerThousand,
-	"black-forest-labs/flux-depth-pro":              0.05 * UsdPerThousand,
-	"black-forest-labs/flux-dev":                    0.025 * UsdPerThousand,
-	"black-forest-labs/flux-dev-lora":               0.032 * UsdPerThousand,
-	"black-forest-labs/flux-fill-dev":               0.04 * UsdPerThousand,
-	"black-forest-labs/flux-fill-pro":               0.05 * UsdPerThousand,
-	"black-forest-labs/flux-pro":                    0.055 * UsdPerThousand,
-	"black-forest-labs/flux-redux-dev":              0.025 * UsdPerThousand,
-	"black-forest-labs/flux-redux-schnell":          0.003 * UsdPerThousand,
-	"black-forest-labs/flux-schnell":                0.003 * UsdPerThousand,
-	"black-forest-labs/flux-schnell-lora":           0.02 * UsdPerThousand,
-	"ideogram-ai/ideogram-v2":                       0.08 * UsdPerThousand,
-	"ideogram-ai/ideogram-v2-turbo":                 0.05 * UsdPerThousand,
-	"recraft-ai/recraft-v3":                         0.04 * UsdPerThousand,
-	"recraft-ai/recraft-v3-svg":                     0.08 * UsdPerThousand,
-	"stability-ai/stable-diffusion-3":               0.035 * UsdPerThousand,
-	"stability-ai/stable-diffusion-3.5-large":       0.065 * UsdPerThousand,
-	"stability-ai/stable-diffusion-3.5-large-turbo": 0.04 * UsdPerThousand,
-	"stability-ai/stable-diffusion-3.5-medium":      0.035 * UsdPerThousand,
-	// replicate chat models
-	"ibm-granite/granite-20b-code-instruct-8k":  0.100 * UsdPerThousand,
-	"ibm-granite/granite-3.0-2b-instruct":       0.030 * UsdPerThousand,
-	"ibm-granite/granite-3.0-8b-instruct":       0.050 * UsdPerThousand,
-	"ibm-granite/granite-8b-code-instruct-128k": 0.050 * UsdPerThousand,
-	"meta/llama-2-13b":                          0.100 * UsdPerThousand,
-	"meta/llama-2-13b-chat":                     0.100 * UsdPerThousand,
-	"meta/llama-2-70b":                          0.650 * UsdPerThousand,
-	"meta/llama-2-70b-chat":                     0.650 * UsdPerThousand,
-	"meta/llama-2-7b":                           0.050 * UsdPerThousand,
-	"meta/llama-2-7b-chat":                      0.050 * UsdPerThousand,
-	"meta/meta-llama-3.1-405b-instruct":         9.500 * UsdPerThousand,
-	"meta/meta-llama-3-70b":                     0.650 * UsdPerThousand,
-	"meta/meta-llama-3-70b-instruct":            0.650 * UsdPerThousand,
-	"meta/meta-llama-3-8b":                      0.050 * UsdPerThousand,
-	"meta/meta-llama-3-8b-instruct":             0.050 * UsdPerThousand,
-	"mistralai/mistral-7b-instruct-v0.2":        0.050 * UsdPerThousand,
-	"mistralai/mistral-7b-v0.1":                 0.050 * UsdPerThousand,
-	"mistralai/mixtral-8x7b-instruct-v0.1":      0.300 * UsdPerThousand,
-=======
-	"command-r":             0.5 / MilliTokensUsd,
-	"command-r-plus":        3.0 / MilliTokensUsd,
+	"command-r":             0.5 * MilliTokensUsd,
+	"command-r-plus":        3.0 * MilliTokensUsd,
 	// https://platform.deepseek.com/api-docs/pricing/
 	"deepseek-chat":     0.27 * MilliTokensUsd,
 	"deepseek-reasoner": 0.55 * MilliTokensUsd,
 	// https://www.deepl.com/pro?cta=header-prices
-	"deepl-zh": 25.0 / MilliTokensUsd,
-	"deepl-en": 25.0 / MilliTokensUsd,
-	"deepl-ja": 25.0 / MilliTokensUsd,
+	"deepl-zh": 25.0 * MilliTokensUsd,
+	"deepl-en": 25.0 * MilliTokensUsd,
+	"deepl-ja": 25.0 * MilliTokensUsd,
 	// https://console.x.ai/
-	"grok-beta": 5.0 / MilliTokensUsd,
+	"grok-beta": 5.0 * MilliTokensUsd,
 	// vertex imagen3
 	// https://cloud.google.com/vertex-ai/generative-ai/pricing#imagen-models
 	"imagen-3.0-generate-001": 0.02 * KiloTokensUsd,
@@ -581,7 +416,6 @@
 	"mistralai/mistral-7b-instruct-v0.2":        0.050 * KiloTokensUsd,
 	"mistralai/mistral-7b-v0.1":                 0.050 * KiloTokensUsd,
 	"mistralai/mixtral-8x7b-instruct-v0.1":      0.300 * KiloTokensUsd,
->>>>>>> 6708eed8
 	//https://openrouter.ai/models
 	"01-ai/yi-large":                                  1.5,
 	"aetherwiing/mn-starcannon-12b":                   0.6,
@@ -630,17 +464,10 @@
 	"cohere/command-r-plus-08-2024":                   4.75,
 	"cohere/command-r7b-12-2024":                      0.075,
 	"databricks/dbrx-instruct":                        0.6,
-<<<<<<< HEAD
-	"deepseek/deepseek-chat":                          1.25 * UsdPerMillion,
-	"deepseek/deepseek-chat-v2.5":                     1.0,
-	"deepseek/deepseek-chat:free":                     0.0,
-	"deepseek/deepseek-r1":                            7 * UsdPerMillion,
-=======
 	"deepseek/deepseek-chat":                          1.25 * MilliTokensUsd,
 	"deepseek/deepseek-chat-v2.5":                     1.0,
 	"deepseek/deepseek-chat:free":                     0.0,
 	"deepseek/deepseek-r1":                            7 * MilliTokensUsd,
->>>>>>> 6708eed8
 	"deepseek/deepseek-r1-distill-llama-70b":          0.345,
 	"deepseek/deepseek-r1-distill-llama-70b:free":     0.0,
 	"deepseek/deepseek-r1-distill-llama-8b":           0.02,
@@ -768,11 +595,7 @@
 	"openai/gpt-4o-mini":                              0.3,
 	"openai/gpt-4o-mini-2024-07-18":                   0.3,
 	"openai/gpt-4o:extended":                          9.0,
-<<<<<<< HEAD
-	"openai/gpt-4.5-preview":                          75 * UsdPerMillion,
-=======
 	"openai/gpt-4.5-preview":                          75 * MilliTokensUsd,
->>>>>>> 6708eed8
 	"openai/o1":                                       30.0,
 	"openai/o1-mini":                                  2.2,
 	"openai/o1-mini-2024-09-12":                       2.2,
