--- conflicted
+++ resolved
@@ -279,12 +279,6 @@
 	return json.Unmarshal([]byte(jsonStr), &CompletionRatio)
 }
 
-<<<<<<< HEAD
-// GetCompletionRatio returns the completion ratio of a model
-//
-// completion ratio is the ratio comparing to the ratio of prompt
-func GetCompletionRatio(name string) float64 {
-=======
 func GetCompletionRatio(name string, channelType int) float64 {
 	if strings.HasPrefix(name, "qwen-") && strings.HasSuffix(name, "-internet") {
 		name = strings.TrimSuffix(name, "-internet")
@@ -296,7 +290,6 @@
 	if ratio, ok := DefaultCompletionRatio[model]; ok {
 		return ratio
 	}
->>>>>>> 720fe2df
 	if ratio, ok := CompletionRatio[name]; ok {
 		return ratio
 	}
