--- conflicted
+++ resolved
@@ -32,11 +32,7 @@
 	}
 	// totalQuota is total quota consumed
 	if totalQuota != 0 {
-<<<<<<< HEAD
 		logContent := fmt.Sprintf("model rate %.2f, group rate %.2f", modelRatio, groupRatio)
-		model.RecordConsumeLog(ctx, userId, channelId, int(totalQuota), 0, modelName, tokenName, totalQuota, logContent)
-=======
-		logContent := fmt.Sprintf("倍率：%.2f × %.2f", modelRatio, groupRatio)
 		model.RecordConsumeLog(ctx, &model.Log{
 			UserId:           userId,
 			ChannelId:        channelId,
@@ -47,7 +43,6 @@
 			Quota:            int(totalQuota),
 			Content:          logContent,
 		})
->>>>>>> 93ce6c4c
 		model.UpdateUserUsedQuotaAndRequestCount(userId, totalQuota)
 		model.UpdateChannelUsedQuota(channelId, totalQuota)
 	}
