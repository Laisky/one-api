package relaymode

const (
	Unknown = iota
	ChatCompletions
	Completions
	Embeddings
	Moderations
	ImagesGenerations
	Edits
	AudioSpeech
	AudioTranscription
	AudioTranslation
<<<<<<< HEAD
	ImagesEdits
=======
	// Proxy is a special relay mode for proxying requests to custom upstream
	Proxy
>>>>>>> c936198a
)<|MERGE_RESOLUTION|>--- conflicted
+++ resolved
@@ -11,10 +11,7 @@
 	AudioSpeech
 	AudioTranscription
 	AudioTranslation
-<<<<<<< HEAD
-	ImagesEdits
-=======
 	// Proxy is a special relay mode for proxying requests to custom upstream
 	Proxy
->>>>>>> c936198a
+	ImagesEdits
 )