module github.com/songquanpeng/one-api

go 1.21

require (
	github.com/Laisky/errors/v2 v2.0.1
	github.com/gin-contrib/cors v1.5.0
	github.com/gin-contrib/gzip v0.0.6
	github.com/gin-contrib/sessions v0.0.5
	github.com/gin-contrib/static v0.0.1
	github.com/gin-gonic/gin v1.9.1
	github.com/go-playground/validator/v10 v10.16.0
	github.com/go-redis/redis/v8 v8.11.5
	github.com/google/uuid v1.5.0
	github.com/pkg/errors v0.9.1
	github.com/pkoukk/tiktoken-go v0.1.6
	github.com/stretchr/testify v1.8.4
	golang.org/x/crypto v0.17.0
	golang.org/x/image v0.15.0
	gorm.io/driver/mysql v1.5.2
	gorm.io/driver/postgres v1.5.4
	gorm.io/driver/sqlite v1.5.4
	gorm.io/gorm v1.25.5
)

require (
	github.com/bytedance/sonic v1.10.1 // indirect
	github.com/cespare/xxhash/v2 v2.1.2 // indirect
	github.com/chenzhuoyu/base64x v0.0.0-20230717121745-296ad89f973d // indirect
	github.com/chenzhuoyu/iasm v0.9.0 // indirect
	github.com/davecgh/go-spew v1.1.1 // indirect
	github.com/dgryski/go-rendezvous v0.0.0-20200823014737-9f7001d12a5f // indirect
	github.com/dlclark/regexp2 v1.10.0 // indirect
	github.com/gabriel-vasile/mimetype v1.4.2 // indirect
	github.com/gin-contrib/sse v0.1.0 // indirect
	github.com/go-playground/locales v0.14.1 // indirect
	github.com/go-playground/universal-translator v0.18.1 // indirect
	github.com/go-sql-driver/mysql v1.7.0 // indirect
	github.com/goccy/go-json v0.10.2 // indirect
	github.com/gorilla/context v1.1.1 // indirect
	github.com/gorilla/securecookie v1.1.1 // indirect
	github.com/gorilla/sessions v1.2.1 // indirect
	github.com/jackc/pgpassfile v1.0.0 // indirect
	github.com/jackc/pgservicefile v0.0.0-20221227161230-091c0ba34f0a // indirect
<<<<<<< HEAD
	github.com/jackc/pgx/v5 v5.4.3 // indirect
=======
	github.com/jackc/pgx/v5 v5.5.4 // indirect
	github.com/jackc/puddle/v2 v2.2.1 // indirect
>>>>>>> 11af81eb
	github.com/jinzhu/inflection v1.0.0 // indirect
	github.com/jinzhu/now v1.1.5 // indirect
	github.com/json-iterator/go v1.1.12 // indirect
	github.com/klauspost/cpuid/v2 v2.2.5 // indirect
	github.com/leodido/go-urn v1.2.4 // indirect
	github.com/mattn/go-isatty v0.0.19 // indirect
	github.com/mattn/go-sqlite3 v2.0.3+incompatible // indirect
	github.com/modern-go/concurrent v0.0.0-20180306012644-bacd9c7ef1dd // indirect
	github.com/modern-go/reflect2 v1.0.2 // indirect
	github.com/pelletier/go-toml/v2 v2.1.0 // indirect
	github.com/pmezard/go-difflib v1.0.0 // indirect
	github.com/twitchyliquid64/golang-asm v0.15.1 // indirect
	github.com/ugorji/go/codec v1.2.11 // indirect
<<<<<<< HEAD
	golang.org/x/arch v0.5.0 // indirect
	golang.org/x/net v0.19.0 // indirect
=======
	golang.org/x/arch v0.3.0 // indirect
	golang.org/x/net v0.17.0 // indirect
	golang.org/x/sync v0.1.0 // indirect
>>>>>>> 11af81eb
	golang.org/x/sys v0.15.0 // indirect
	golang.org/x/text v0.14.0 // indirect
	google.golang.org/protobuf v1.31.0 // indirect
	gopkg.in/yaml.v3 v3.0.1 // indirect
)<|MERGE_RESOLUTION|>--- conflicted
+++ resolved
@@ -42,12 +42,8 @@
 	github.com/gorilla/sessions v1.2.1 // indirect
 	github.com/jackc/pgpassfile v1.0.0 // indirect
 	github.com/jackc/pgservicefile v0.0.0-20221227161230-091c0ba34f0a // indirect
-<<<<<<< HEAD
-	github.com/jackc/pgx/v5 v5.4.3 // indirect
-=======
 	github.com/jackc/pgx/v5 v5.5.4 // indirect
 	github.com/jackc/puddle/v2 v2.2.1 // indirect
->>>>>>> 11af81eb
 	github.com/jinzhu/inflection v1.0.0 // indirect
 	github.com/jinzhu/now v1.1.5 // indirect
 	github.com/json-iterator/go v1.1.12 // indirect
@@ -61,14 +57,9 @@
 	github.com/pmezard/go-difflib v1.0.0 // indirect
 	github.com/twitchyliquid64/golang-asm v0.15.1 // indirect
 	github.com/ugorji/go/codec v1.2.11 // indirect
-<<<<<<< HEAD
 	golang.org/x/arch v0.5.0 // indirect
-	golang.org/x/net v0.19.0 // indirect
-=======
-	golang.org/x/arch v0.3.0 // indirect
 	golang.org/x/net v0.17.0 // indirect
 	golang.org/x/sync v0.1.0 // indirect
->>>>>>> 11af81eb
 	golang.org/x/sys v0.15.0 // indirect
 	golang.org/x/text v0.14.0 // indirect
 	google.golang.org/protobuf v1.31.0 // indirect
