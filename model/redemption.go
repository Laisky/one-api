package model

import (
	"errors"
	"fmt"
	"one-api/common"

	"gorm.io/gorm"
)

type Redemption struct {
	Id           int    `json:"id"`
	UserId       int    `json:"user_id"`
	Key          string `json:"key" gorm:"type:char(32);uniqueIndex"`
	Status       int    `json:"status" gorm:"default:1"`
	Name         string `json:"name" gorm:"index"`
	Quota        int    `json:"quota" gorm:"default:100"`
	CreatedTime  int64  `json:"created_time" gorm:"bigint"`
	RedeemedTime int64  `json:"redeemed_time" gorm:"bigint"`
	Count        int    `json:"count" gorm:"-:all"` // only for api request
}

func GetAllRedemptions(startIdx int, num int) ([]*Redemption, error) {
	var redemptions []*Redemption
	var err error
	err = DB.Order("id desc").Limit(num).Offset(startIdx).Find(&redemptions).Error
	return redemptions, err
}

func SearchRedemptions(keyword string) (redemptions []*Redemption, err error) {
	err = DB.Where("id = ? or name LIKE ?", keyword, keyword+"%").Find(&redemptions).Error
	return redemptions, err
}

func GetRedemptionById(id int) (*Redemption, error) {
	if id == 0 {
		return nil, errors.New("id 为空！")
	}
	redemption := Redemption{Id: id}
	var err error = nil
	err = DB.First(&redemption, "id = ?", id).Error
	return &redemption, err
}

func Redeem(key string, userId int) (quota int, err error) {
	if key == "" {
		return 0, errors.New("未提供兑换码")
	}
	if userId == 0 {
		return 0, errors.New("无效的 user id")
	}
	redemption := &Redemption{}

	err = DB.Transaction(func(tx *gorm.DB) error {
<<<<<<< HEAD
		err := tx.Set("gorm:query_option", "FOR UPDATE").Where("key = ?", key).First(redemption).Error
=======
		whereItem := "`key` = ?"

		if common.UsingPostgreSQL {
			// Make cmd compatible with PostgreSQL
			whereItem = "\"key\" = ?"
		}

		err := tx.Set("gorm:query_option", "FOR UPDATE").Where(whereItem, key).First(redemption).Error
>>>>>>> bba49c95
		if err != nil {
			return errors.New("无效的兑换码")
		}
		if redemption.Status != common.RedemptionCodeStatusEnabled {
			return errors.New("该兑换码已被使用")
		}
		err = tx.Model(&User{}).Where("id = ?", userId).Update("quota", gorm.Expr("quota + ?", redemption.Quota)).Error
		if err != nil {
			return err
		}
		redemption.RedeemedTime = common.GetTimestamp()
		redemption.Status = common.RedemptionCodeStatusUsed
		err = tx.Save(redemption).Error
		return err
	})
	if err != nil {
		return 0, errors.New("兑换失败，" + err.Error())
	}
	RecordLog(userId, LogTypeTopup, fmt.Sprintf("通过兑换码充值 %s", common.LogQuota(redemption.Quota)))
	return redemption.Quota, nil
}

func (redemption *Redemption) Insert() error {
	var err error
	err = DB.Create(redemption).Error
	return err
}

func (redemption *Redemption) SelectUpdate() error {
	// This can update zero values
	return DB.Model(redemption).Select("redeemed_time", "status").Updates(redemption).Error
}

// Update Make sure your token's fields is completed, because this will update non-zero values
func (redemption *Redemption) Update() error {
	var err error
	err = DB.Model(redemption).Select("name", "status", "quota", "redeemed_time").Updates(redemption).Error
	return err
}

func (redemption *Redemption) Delete() error {
	var err error
	err = DB.Delete(redemption).Error
	return err
}

func DeleteRedemptionById(id int) (err error) {
	if id == 0 {
		return errors.New("id 为空！")
	}
	redemption := Redemption{Id: id}
	err = DB.Where(redemption).First(&redemption).Error
	if err != nil {
		return err
	}
	return redemption.Delete()
}<|MERGE_RESOLUTION|>--- conflicted
+++ resolved
@@ -52,9 +52,6 @@
 	redemption := &Redemption{}
 
 	err = DB.Transaction(func(tx *gorm.DB) error {
-<<<<<<< HEAD
-		err := tx.Set("gorm:query_option", "FOR UPDATE").Where("key = ?", key).First(redemption).Error
-=======
 		whereItem := "`key` = ?"
 
 		if common.UsingPostgreSQL {
@@ -63,7 +60,6 @@
 		}
 
 		err := tx.Set("gorm:query_option", "FOR UPDATE").Where(whereItem, key).First(redemption).Error
->>>>>>> bba49c95
 		if err != nil {
 			return errors.New("无效的兑换码")
 		}
