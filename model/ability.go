--- conflicted
+++ resolved
@@ -56,11 +56,7 @@
 		}
 	}
 
-<<<<<<< HEAD
-	// add model mappings
-=======
 	// add keys of model mapping to abilities
->>>>>>> 90a039d3
 	for model := range channel.GetModelMapping() {
 		for _, group := range groups_ {
 			ability := Ability{
