--- conflicted
+++ resolved
@@ -28,20 +28,12 @@
 	}
 
 	if !common.RedisEnabled {
-<<<<<<< HEAD
-		err := DB.Where("key = ?", key).First(&token).Error
-=======
 		err := DB.Where(whereItem, key).First(&token).Error
->>>>>>> bba49c95
 		return &token, err
 	}
 	tokenObjectString, err := common.RedisGet(fmt.Sprintf("token:%s", key))
 	if err != nil {
-<<<<<<< HEAD
-		err := DB.Where("key = ?", key).First(&token).Error
-=======
 		err := DB.Where(whereItem, key).First(&token).Error
->>>>>>> bba49c95
 		if err != nil {
 			return nil, err
 		}
