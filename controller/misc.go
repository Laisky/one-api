--- conflicted
+++ resolved
@@ -20,13 +20,10 @@
 			"email_verification":  common.EmailVerificationEnabled,
 			"github_oauth":        common.GitHubOAuthEnabled,
 			"github_client_id":    common.GitHubClientId,
-<<<<<<< HEAD
 			"discord_oauth":       common.DiscordOAuthEnabled,
 			"discord_client_id":   common.DiscordClientId,
-=======
 			"google_oauth":        common.GoogleOAuthEnabled,
 			"google_client_id":    common.GoogleClientId,
->>>>>>> c144c64f
 			"system_name":         common.SystemName,
 			"logo":                common.Logo,
 			"footer_html":         common.Footer,
