--- conflicted
+++ resolved
@@ -4,18 +4,11 @@
 	"encoding/json"
 	"net/http"
 	"strings"
-<<<<<<< HEAD
-=======
-
-	"github.com/songquanpeng/one-api/common/config"
-	"github.com/songquanpeng/one-api/common/helper"
-	"github.com/songquanpeng/one-api/common/i18n"
-	"github.com/songquanpeng/one-api/model"
->>>>>>> 33edcf60
 
 	"github.com/gin-gonic/gin"
 	"github.com/songquanpeng/one-api/common/config"
 	"github.com/songquanpeng/one-api/common/helper"
+	"github.com/songquanpeng/one-api/common/i18n"
 	"github.com/songquanpeng/one-api/model"
 )
 
@@ -46,11 +39,7 @@
 	if err != nil {
 		c.JSON(http.StatusBadRequest, gin.H{
 			"success": false,
-<<<<<<< HEAD
-			"message": "Invalid parameter",
-=======
 			"message": i18n.Translate(c, "invalid_parameter"),
->>>>>>> 33edcf60
 		})
 		return
 	}
