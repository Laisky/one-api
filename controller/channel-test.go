package controller

import (
	"bytes"
	"encoding/json"
	"fmt"
<<<<<<< HEAD
	"github.com/Laisky/errors/v2"
=======
	"io"
	"net/http"
	"net/http/httptest"
	"net/url"
	"strconv"
	"strings"
	"sync"
	"time"

>>>>>>> 720fe2df
	"github.com/gin-gonic/gin"
	"github.com/songquanpeng/one-api/common/config"
	"github.com/songquanpeng/one-api/common/ctxkey"
	"github.com/songquanpeng/one-api/common/logger"
	"github.com/songquanpeng/one-api/common/message"
	"github.com/songquanpeng/one-api/middleware"
	"github.com/songquanpeng/one-api/model"
	"github.com/songquanpeng/one-api/monitor"
	relay "github.com/songquanpeng/one-api/relay"
	"github.com/songquanpeng/one-api/relay/channeltype"
	"github.com/songquanpeng/one-api/relay/controller"
	"github.com/songquanpeng/one-api/relay/meta"
	relaymodel "github.com/songquanpeng/one-api/relay/model"
	"github.com/songquanpeng/one-api/relay/relaymode"
<<<<<<< HEAD
	"io"
	"net/http"
	"net/http/httptest"
	"net/url"
	"strconv"
	"strings"
	"sync"
	"time"
=======
>>>>>>> 720fe2df
)

func buildTestRequest(model string) *relaymodel.GeneralOpenAIRequest {
	if model == "" {
		model = "gpt-3.5-turbo"
	}
	testRequest := &relaymodel.GeneralOpenAIRequest{
		MaxTokens: 2,
		Model:     model,
	}
	testMessage := relaymodel.Message{
		Role:    "user",
		Content: "hi",
	}
	testRequest.Messages = append(testRequest.Messages, testMessage)
	return testRequest
}

func testChannel(channel *model.Channel, request *relaymodel.GeneralOpenAIRequest) (err error, openaiErr *relaymodel.Error) {
	w := httptest.NewRecorder()
	c, _ := gin.CreateTestContext(w)
	c.Request = &http.Request{
		Method: "POST",
		URL:    &url.URL{Path: "/v1/chat/completions"},
		Body:   nil,
		Header: make(http.Header),
	}
	c.Request.Header.Set("Authorization", "Bearer "+channel.Key)
	c.Request.Header.Set("Content-Type", "application/json")
	c.Set(ctxkey.Channel, channel.Type)
	c.Set(ctxkey.BaseURL, channel.GetBaseURL())
	cfg, _ := channel.LoadConfig()
	c.Set(ctxkey.Config, cfg)
	middleware.SetupContextForSelectedChannel(c, channel, "")
	meta := meta.GetByContext(c)
	apiType := channeltype.ToAPIType(channel.Type)
	adaptor := relay.GetAdaptor(apiType)
	if adaptor == nil {
		return errors.Errorf("invalid api type: %d, adaptor is nil", apiType), nil
	}
	adaptor.Init(meta)
	modelName := request.Model
	modelMap := channel.GetModelMapping()
	if modelName == "" || !strings.Contains(channel.Models, modelName) {
		modelNames := strings.Split(channel.Models, ",")
		if len(modelNames) > 0 {
			modelName = modelNames[0]
		}
		if modelMap != nil && modelMap[modelName] != "" {
			modelName = modelMap[modelName]
		}
	}
	meta.OriginModelName, meta.ActualModelName = request.Model, modelName
	request.Model = modelName
	convertedRequest, err := adaptor.ConvertRequest(c, relaymode.ChatCompletions, request)
	if err != nil {
		return err, nil
	}
	jsonData, err := json.Marshal(convertedRequest)
	if err != nil {
		return err, nil
	}
	logger.SysLog(string(jsonData))
	requestBody := bytes.NewBuffer(jsonData)
	c.Request.Body = io.NopCloser(requestBody)
	resp, err := adaptor.DoRequest(c, meta, requestBody)
	if err != nil {
		return err, nil
	}
	if resp != nil && resp.StatusCode != http.StatusOK {
		err := controller.RelayErrorHandler(resp)
		return fmt.Errorf("status code %d: %s", resp.StatusCode, err.Error.Message), &err.Error
	}
	usage, respErr := adaptor.DoResponse(c, resp, meta)
	if respErr != nil {
		return errors.Errorf("%s", respErr.Error.Message), &respErr.Error
	}
	if usage == nil {
		return errors.New("usage is nil"), nil
	}
	result := w.Result()
	// print result.Body
	respBody, err := io.ReadAll(result.Body)
	if err != nil {
		return err, nil
	}
	logger.SysLog(fmt.Sprintf("testing channel #%d, response: \n%s", channel.Id, string(respBody)))
	return nil, nil
}

func TestChannel(c *gin.Context) {
	id, err := strconv.Atoi(c.Param("id"))
	if err != nil {
		c.JSON(http.StatusOK, gin.H{
			"success": false,
			"message": err.Error(),
		})
		return
	}
	channel, err := model.GetChannelById(id, true)
	if err != nil {
		c.JSON(http.StatusOK, gin.H{
			"success": false,
			"message": err.Error(),
		})
		return
	}
	model := c.Query("model")
	testRequest := buildTestRequest(model)
	tik := time.Now()
	err, _ = testChannel(channel, testRequest)
	tok := time.Now()
	milliseconds := tok.Sub(tik).Milliseconds()
	if err != nil {
		milliseconds = 0
	}
	go channel.UpdateResponseTime(milliseconds)
	consumedTime := float64(milliseconds) / 1000.0
	if err != nil {
		c.JSON(http.StatusOK, gin.H{
			"success": false,
			"message": err.Error(),
			"time":    consumedTime,
			"model":   model,
		})
		return
	}
	c.JSON(http.StatusOK, gin.H{
		"success": true,
		"message": "",
		"time":    consumedTime,
		"model":   model,
	})
	return
}

var testAllChannelsLock sync.Mutex
var testAllChannelsRunning bool = false

func testChannels(notify bool, scope string) error {
	if config.RootUserEmail == "" {
		config.RootUserEmail = model.GetRootUserEmail()
	}
	testAllChannelsLock.Lock()
	if testAllChannelsRunning {
		testAllChannelsLock.Unlock()
		return errors.New("测试已在运行中")
	}
	testAllChannelsRunning = true
	testAllChannelsLock.Unlock()
	channels, err := model.GetAllChannels(0, 0, scope)
	if err != nil {
		return err
	}
	var disableThreshold = int64(config.ChannelDisableThreshold * 1000)
	if disableThreshold == 0 {
		disableThreshold = 10000000 // a impossible value
	}
	go func() {
		for _, channel := range channels {
			isChannelEnabled := channel.Status == model.ChannelStatusEnabled
			tik := time.Now()
			testRequest := buildTestRequest("")
			err, openaiErr := testChannel(channel, testRequest)
			tok := time.Now()
			milliseconds := tok.Sub(tik).Milliseconds()
			if isChannelEnabled && milliseconds > disableThreshold {
				err = fmt.Errorf("响应时间 %.2fs 超过阈值 %.2fs", float64(milliseconds)/1000.0, float64(disableThreshold)/1000.0)
				if config.AutomaticDisableChannelEnabled {
					monitor.DisableChannel(channel.Id, channel.Name, err.Error())
				} else {
					_ = message.Notify(message.ByAll, fmt.Sprintf("渠道 %s （%d）测试超时", channel.Name, channel.Id), "", err.Error())
				}
			}
			if isChannelEnabled && monitor.ShouldDisableChannel(openaiErr, -1) {
				monitor.DisableChannel(channel.Id, channel.Name, err.Error())
			}
			if !isChannelEnabled && monitor.ShouldEnableChannel(err, openaiErr) {
				monitor.EnableChannel(channel.Id, channel.Name)
			}
			channel.UpdateResponseTime(milliseconds)
			time.Sleep(config.RequestInterval)
		}
		testAllChannelsLock.Lock()
		testAllChannelsRunning = false
		testAllChannelsLock.Unlock()
		if notify {
			err := message.Notify(message.ByAll, "渠道测试完成", "", "渠道测试完成，如果没有收到禁用通知，说明所有渠道都正常")
			if err != nil {
				logger.SysError(fmt.Sprintf("failed to send email: %s", err.Error()))
			}
		}
	}()
	return nil
}

func TestChannels(c *gin.Context) {
	scope := c.Query("scope")
	if scope == "" {
		scope = "all"
	}
	err := testChannels(true, scope)
	if err != nil {
		c.JSON(http.StatusOK, gin.H{
			"success": false,
			"message": err.Error(),
		})
		return
	}
	c.JSON(http.StatusOK, gin.H{
		"success": true,
		"message": "",
	})
	return
}

func AutomaticallyTestChannels(frequency int) {
	for {
		time.Sleep(time.Duration(frequency) * time.Minute)
		logger.SysLog("testing all channels")
		_ = testChannels(false, "all")
		logger.SysLog("channel test finished")
	}
}<|MERGE_RESOLUTION|>--- conflicted
+++ resolved
@@ -4,19 +4,7 @@
 	"bytes"
 	"encoding/json"
 	"fmt"
-<<<<<<< HEAD
 	"github.com/Laisky/errors/v2"
-=======
-	"io"
-	"net/http"
-	"net/http/httptest"
-	"net/url"
-	"strconv"
-	"strings"
-	"sync"
-	"time"
-
->>>>>>> 720fe2df
 	"github.com/gin-gonic/gin"
 	"github.com/songquanpeng/one-api/common/config"
 	"github.com/songquanpeng/one-api/common/ctxkey"
@@ -31,7 +19,6 @@
 	"github.com/songquanpeng/one-api/relay/meta"
 	relaymodel "github.com/songquanpeng/one-api/relay/model"
 	"github.com/songquanpeng/one-api/relay/relaymode"
-<<<<<<< HEAD
 	"io"
 	"net/http"
 	"net/http/httptest"
@@ -40,8 +27,6 @@
 	"strings"
 	"sync"
 	"time"
-=======
->>>>>>> 720fe2df
 )
 
 func buildTestRequest(model string) *relaymodel.GeneralOpenAIRequest {
