--- conflicted
+++ resolved
@@ -80,17 +80,9 @@
 		err := util.RelayErrorHandler(resp)
 		return fmt.Errorf("status code %d: %s", resp.StatusCode, err.Error.Message), &err.Error
 	}
-<<<<<<< HEAD
-	if response.Usage.CompletionTokens == 0 {
-		if response.Error.Message == "" {
-			response.Error.Message = "补全 tokens 非预期返回 0"
-		}
-		return fmt.Errorf("type %s, code %v, message %s", response.Error.Type, response.Error.Code, response.Error.Message), &response.Error
-=======
 	usage, respErr := adaptor.DoResponse(c, resp, meta)
 	if respErr != nil {
 		return fmt.Errorf("%s", respErr.Error.Message), &respErr.Error
->>>>>>> 2a5468e2
 	}
 	if usage == nil {
 		return errors.New("usage is nil"), nil
