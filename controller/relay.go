--- conflicted
+++ resolved
@@ -98,28 +98,16 @@
 	}
 }
 
-<<<<<<< HEAD
 // shouldRetry returns nil if should retry, otherwise returns error
 func shouldRetry(c *gin.Context, statusCode int) error {
-	if v, ok := c.Get("specific_channel_id"); ok {
+	if v, ok := c.Get(ctxkey.SpecificChannelId); ok {
 		return errors.Errorf("specific channel = %v", v)
-=======
-func shouldRetry(c *gin.Context, statusCode int) bool {
-	if _, ok := c.Get(ctxkey.SpecificChannelId); ok {
-		return false
 	}
+
 	if statusCode == http.StatusTooManyRequests {
-		return true
+		return errors.Errorf("status code = %d", statusCode)
 	}
 	if statusCode/100 == 5 {
-		return true
->>>>>>> 3d149fed
-	}
-
-	if statusCode == http.StatusBadRequest {
-		return errors.Errorf("status code = %d", statusCode)
-	}
-	if statusCode/100 == 2 {
 		return errors.Errorf("status code = %d", statusCode)
 	}
 
