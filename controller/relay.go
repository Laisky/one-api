package controller

import (
	"fmt"
	"github.com/gin-gonic/gin"
	"github.com/songquanpeng/one-api/common/config"
	"github.com/songquanpeng/one-api/common/helper"
	"github.com/songquanpeng/one-api/common/logger"
	"github.com/songquanpeng/one-api/relay/channel/openai"
	"github.com/songquanpeng/one-api/relay/constant"
	"github.com/songquanpeng/one-api/relay/controller"
	"github.com/songquanpeng/one-api/relay/util"
	"net/http"
	"strconv"
<<<<<<< HEAD
	"strings"

	"github.com/gin-gonic/gin"
)

type Message struct {
	Role    string  `json:"role"`
	Content any     `json:"content"`
	Name    *string `json:"name,omitempty"`
}

type VisionMessage struct {
	Role    string                       `json:"role"`
	Content []OpenaiVisionMessageContent `json:"content"`
	Name    *string                      `json:"name,omitempty"`
}

// OpenaiVisionMessageContentType vision message content type
type OpenaiVisionMessageContentType string

const (
	// OpenaiVisionMessageContentTypeText text
	OpenaiVisionMessageContentTypeText OpenaiVisionMessageContentType = "text"
	// OpenaiVisionMessageContentTypeImageUrl image url
	OpenaiVisionMessageContentTypeImageUrl OpenaiVisionMessageContentType = "image_url"
)

// OpenaiVisionMessageContent vision message content
type OpenaiVisionMessageContent struct {
	Type     OpenaiVisionMessageContentType     `json:"type"`
	Text     string                             `json:"text,omitempty"`
	ImageUrl OpenaiVisionMessageContentImageUrl `json:"image_url,omitempty"`
}

// VisionImageResolution image resolution
type VisionImageResolution string

const (
	// VisionImageResolutionLow low resolution
	VisionImageResolutionLow VisionImageResolution = "low"
	// VisionImageResolutionHigh high resolution
	VisionImageResolutionHigh VisionImageResolution = "high"
)

type OpenaiVisionMessageContentImageUrl struct {
	URL    string                `json:"url"`
	Detail VisionImageResolution `json:"detail,omitempty"`
}

type ImageURL struct {
	Url    string `json:"url,omitempty"`
	Detail string `json:"detail,omitempty"`
}

type TextContent struct {
	Type string `json:"type,omitempty"`
	Text string `json:"text,omitempty"`
}

type ImageContent struct {
	Type     string    `json:"type,omitempty"`
	ImageURL *ImageURL `json:"image_url,omitempty"`
}

const (
	ContentTypeText     = "text"
	ContentTypeImageURL = "image_url"
)

type OpenAIMessageContent struct {
	Type     string    `json:"type,omitempty"`
	Text     string    `json:"text"`
	ImageURL *ImageURL `json:"image_url,omitempty"`
}

func (m Message) IsStringContent() bool {
	_, ok := m.Content.(string)
	return ok
}

func (m Message) StringContent() string {
	content, ok := m.Content.(string)
	if ok {
		return content
	}
	contentList, ok := m.Content.([]any)
	if ok {
		var contentStr string
		for _, contentItem := range contentList {
			contentMap, ok := contentItem.(map[string]any)
			if !ok {
				continue
			}
			if contentMap["type"] == ContentTypeText {
				if subStr, ok := contentMap["text"].(string); ok {
					contentStr += subStr
				}
			}
		}
		return contentStr
	}
	return ""
}

func (m Message) ParseContent() []OpenAIMessageContent {
	var contentList []OpenAIMessageContent
	content, ok := m.Content.(string)
	if ok {
		contentList = append(contentList, OpenAIMessageContent{
			Type: ContentTypeText,
			Text: content,
		})
		return contentList
	}
	anyList, ok := m.Content.([]any)
	if ok {
		for _, contentItem := range anyList {
			contentMap, ok := contentItem.(map[string]any)
			if !ok {
				continue
			}
			switch contentMap["type"] {
			case ContentTypeText:
				if subStr, ok := contentMap["text"].(string); ok {
					contentList = append(contentList, OpenAIMessageContent{
						Type: ContentTypeText,
						Text: subStr,
					})
				}
			case ContentTypeImageURL:
				if subObj, ok := contentMap["image_url"].(map[string]any); ok {
					contentList = append(contentList, OpenAIMessageContent{
						Type: ContentTypeImageURL,
						ImageURL: &ImageURL{
							Url: subObj["url"].(string),
						},
					})
				}
			}
		}
		return contentList
	}
	return nil
}

const (
	RelayModeUnknown = iota
	RelayModeChatCompletions
	RelayModeCompletions
	RelayModeEmbeddings
	RelayModeModerations
	RelayModeImagesGenerations
	RelayModeEdits
	RelayModeAudioSpeech
	RelayModeAudioTranscription
	RelayModeAudioTranslation
=======
>>>>>>> 2cd1a782
)

// https://platform.openai.com/docs/api-reference/chat

<<<<<<< HEAD
type ResponseFormat struct {
	Type string `json:"type,omitempty"`
}

type GeneralOpenAIRequest struct {
	Model            string          `json:"model,omitempty"`
	Messages         []Message       `json:"messages,omitempty"`
	Prompt           any             `json:"prompt,omitempty"`
	Stream           bool            `json:"stream,omitempty"`
	MaxTokens        int             `json:"max_tokens,omitempty"`
	Temperature      float64         `json:"temperature,omitempty"`
	TopP             float64         `json:"top_p,omitempty"`
	N                int             `json:"n,omitempty"`
	Input            any             `json:"input,omitempty"`
	Instruction      string          `json:"instruction,omitempty"`
	Size             string          `json:"size,omitempty"`
	Functions        any             `json:"functions,omitempty"`
	FrequencyPenalty float64         `json:"frequency_penalty,omitempty"`
	PresencePenalty  float64         `json:"presence_penalty,omitempty"`
	ResponseFormat   *ResponseFormat `json:"response_format,omitempty"`
	Seed             float64         `json:"seed,omitempty"`
	Tools            any             `json:"tools,omitempty"`
	ToolChoice       any             `json:"tool_choice,omitempty"`
	User             string          `json:"user,omitempty"`
}

// func (r *GeneralOpenAIRequest) MessagesLen() int {
// 	switch msgs := r.Messages.(type) {
// 	case []any:
// 		return len(msgs)
// 	case []Message:
// 		return len(msgs)
// 	case []VisionMessage:
// 		return len(msgs)
// 	case []map[string]any:
// 		return len(msgs)
// 	default:
// 		return 0
// 	}
// }

// TextMessages returns messages as []Message
// func (r *GeneralOpenAIRequest) TextMessages() (messages []Message, err error) {
// 	if blob, err := json.Marshal(r.Messages); err != nil {
// 		return nil, errors.Wrap(err, "marshal messages failed")
// 	} else if err := json.Unmarshal(blob, &messages); err != nil {
// 		return nil, errors.Wrapf(err, "unmarshal messages failed %q", string(blob))
// 	} else {
// 		return messages, nil
// 	}
// }

// VisionMessages returns messages as []VisionMessage
// func (r *GeneralOpenAIRequest) VisionMessages() (messages []VisionMessage, err error) {
// 	if blob, err := json.Marshal(r.Messages); err != nil {
// 		return nil, errors.Wrap(err, "marshal vision messages failed")
// 	} else if err := json.Unmarshal(blob, &messages); err != nil {
// 		return nil, errors.Wrapf(err, "unmarshal vision messages failed %q", string(blob))
// 	} else {
// 		return messages, nil
// 	}
// }

func (r GeneralOpenAIRequest) ParseInput() []string {
	if r.Input == nil {
		return nil
	}
	var input []string
	switch r.Input.(type) {
	case string:
		input = []string{r.Input.(string)}
	case []any:
		input = make([]string, 0, len(r.Input.([]any)))
		for _, item := range r.Input.([]any) {
			if str, ok := item.(string); ok {
				input = append(input, str)
			}
		}
	}
	return input
}

type ChatRequest struct {
	Model     string    `json:"model"`
	Messages  []Message `json:"messages"`
	MaxTokens int       `json:"max_tokens"`
}

type TextRequest struct {
	Model     string    `json:"model"`
	Messages  []Message `json:"messages"`
	Prompt    string    `json:"prompt"`
	MaxTokens int       `json:"max_tokens"`
	//Stream   bool      `json:"stream"`
}

// ImageRequest docs: https://platform.openai.com/docs/api-reference/images/create
type ImageRequest struct {
	Model          string `json:"model"`
	Prompt         string `json:"prompt" binding:"required"`
	N              int    `json:"n,omitempty"`
	Size           string `json:"size,omitempty"`
	Quality        string `json:"quality,omitempty"`
	ResponseFormat string `json:"response_format,omitempty"`
	Style          string `json:"style,omitempty"`
	User           string `json:"user,omitempty"`
}

type WhisperJSONResponse struct {
	Text string `json:"text,omitempty"`
}

type WhisperVerboseJSONResponse struct {
	Task     string    `json:"task,omitempty"`
	Language string    `json:"language,omitempty"`
	Duration float64   `json:"duration,omitempty"`
	Text     string    `json:"text,omitempty"`
	Segments []Segment `json:"segments,omitempty"`
}

type Segment struct {
	Id               int     `json:"id"`
	Seek             int     `json:"seek"`
	Start            float64 `json:"start"`
	End              float64 `json:"end"`
	Text             string  `json:"text"`
	Tokens           []int   `json:"tokens"`
	Temperature      float64 `json:"temperature"`
	AvgLogprob       float64 `json:"avg_logprob"`
	CompressionRatio float64 `json:"compression_ratio"`
	NoSpeechProb     float64 `json:"no_speech_prob"`
}

type TextToSpeechRequest struct {
	Model          string  `json:"model" binding:"required"`
	Input          string  `json:"input" binding:"required"`
	Voice          string  `json:"voice" binding:"required"`
	Speed          float64 `json:"speed"`
	ResponseFormat string  `json:"response_format"`
}

type Usage struct {
	PromptTokens     int `json:"prompt_tokens"`
	CompletionTokens int `json:"completion_tokens"`
	TotalTokens      int `json:"total_tokens"`
}

type OpenAIError struct {
	Message string `json:"message"`
	Type    string `json:"type"`
	Param   string `json:"param"`
	Code    any    `json:"code"`
}

type OpenAIErrorWithStatusCode struct {
	OpenAIError
	StatusCode int `json:"status_code"`
}

type TextResponse struct {
	Choices []OpenAITextResponseChoice `json:"choices"`
	Usage   `json:"usage"`
	Error   OpenAIError `json:"error"`
	Content string      `json:"-"`
}

type OpenAITextResponseChoice struct {
	Index        int `json:"index"`
	Message      `json:"message"`
	FinishReason string `json:"finish_reason"`
}

type OpenAITextResponse struct {
	Id      string                     `json:"id"`
	Model   string                     `json:"model,omitempty"`
	Object  string                     `json:"object"`
	Created int64                      `json:"created"`
	Choices []OpenAITextResponseChoice `json:"choices"`
	Usage   `json:"usage"`
}

type OpenAIEmbeddingResponseItem struct {
	Object    string    `json:"object"`
	Index     int       `json:"index"`
	Embedding []float64 `json:"embedding"`
}

type OpenAIEmbeddingResponse struct {
	Object string                        `json:"object"`
	Data   []OpenAIEmbeddingResponseItem `json:"data"`
	Model  string                        `json:"model"`
	Usage  `json:"usage"`
}

type ImageResponse struct {
	Created int `json:"created"`
	Data    []struct {
		Url string `json:"url"`
	}
}

type ChatCompletionsStreamResponseChoice struct {
	Delta struct {
		Content string `json:"content"`
	} `json:"delta"`
	FinishReason *string `json:"finish_reason,omitempty"`
}

type ChatCompletionsStreamResponse struct {
	Id      string                                `json:"id"`
	Object  string                                `json:"object"`
	Created int64                                 `json:"created"`
	Model   string                                `json:"model"`
	Choices []ChatCompletionsStreamResponseChoice `json:"choices"`
}

type CompletionsStreamResponse struct {
	Choices []struct {
		Text         string `json:"text"`
		FinishReason string `json:"finish_reason"`
	} `json:"choices"`
}

=======
>>>>>>> 2cd1a782
func Relay(c *gin.Context) {
	relayMode := constant.Path2RelayMode(c.Request.URL.Path)
	var err *openai.ErrorWithStatusCode
	switch relayMode {
	case constant.RelayModeImagesGenerations:
		err = controller.RelayImageHelper(c, relayMode)
	case constant.RelayModeAudioSpeech:
		fallthrough
	case constant.RelayModeAudioTranslation:
		fallthrough
	case constant.RelayModeAudioTranscription:
		err = controller.RelayAudioHelper(c, relayMode)
	default:
		err = controller.RelayTextHelper(c)
	}
	if err != nil {
		requestId := c.GetString(logger.RequestIdKey)
		retryTimesStr := c.Query("retry")
		retryTimes, _ := strconv.Atoi(retryTimesStr)
		if retryTimesStr == "" {
			retryTimes = config.RetryTimes
		}
		if retryTimes > 0 {
			c.Redirect(http.StatusTemporaryRedirect, fmt.Sprintf("%s?retry=%d", c.Request.URL.Path, retryTimes-1))
		} else {
			if err.StatusCode == http.StatusTooManyRequests {
				err.Error.Message = "当前分组上游负载已饱和，请稍后再试"
			}
			err.Error.Message = helper.MessageWithRequestId(err.Error.Message, requestId)
			c.JSON(err.StatusCode, gin.H{
				"error": err.Error,
			})
		}
		channelId := c.GetInt("channel_id")
<<<<<<< HEAD
		common.LogError(c.Request.Context(), fmt.Sprintf("relay error (channel #%d): %+v", channelId, err))
=======
		logger.Error(c.Request.Context(), fmt.Sprintf("relay error (channel #%d): %s", channelId, err.Message))
>>>>>>> 2cd1a782
		// https://platform.openai.com/docs/guides/error-codes/api-errors
		if util.ShouldDisableChannel(&err.Error, err.StatusCode) {
			channelId := c.GetInt("channel_id")
			channelName := c.GetString("channel_name")
			disableChannel(channelId, channelName, err.Message)
		}
	}
}

func RelayNotImplemented(c *gin.Context) {
	err := openai.Error{
		Message: "API not implemented",
		Type:    "one_api_error",
		Param:   "",
		Code:    "api_not_implemented",
	}
	c.JSON(http.StatusNotImplemented, gin.H{
		"error": err,
	})
}

func RelayNotFound(c *gin.Context) {
	err := openai.Error{
		Message: fmt.Sprintf("Invalid URL (%s %s)", c.Request.Method, c.Request.URL.Path),
		Type:    "invalid_request_error",
		Param:   "",
		Code:    "",
	}
	c.JSON(http.StatusNotFound, gin.H{
		"error": err,
	})
}<|MERGE_RESOLUTION|>--- conflicted
+++ resolved
@@ -12,395 +12,10 @@
 	"github.com/songquanpeng/one-api/relay/util"
 	"net/http"
 	"strconv"
-<<<<<<< HEAD
-	"strings"
-
-	"github.com/gin-gonic/gin"
-)
-
-type Message struct {
-	Role    string  `json:"role"`
-	Content any     `json:"content"`
-	Name    *string `json:"name,omitempty"`
-}
-
-type VisionMessage struct {
-	Role    string                       `json:"role"`
-	Content []OpenaiVisionMessageContent `json:"content"`
-	Name    *string                      `json:"name,omitempty"`
-}
-
-// OpenaiVisionMessageContentType vision message content type
-type OpenaiVisionMessageContentType string
-
-const (
-	// OpenaiVisionMessageContentTypeText text
-	OpenaiVisionMessageContentTypeText OpenaiVisionMessageContentType = "text"
-	// OpenaiVisionMessageContentTypeImageUrl image url
-	OpenaiVisionMessageContentTypeImageUrl OpenaiVisionMessageContentType = "image_url"
-)
-
-// OpenaiVisionMessageContent vision message content
-type OpenaiVisionMessageContent struct {
-	Type     OpenaiVisionMessageContentType     `json:"type"`
-	Text     string                             `json:"text,omitempty"`
-	ImageUrl OpenaiVisionMessageContentImageUrl `json:"image_url,omitempty"`
-}
-
-// VisionImageResolution image resolution
-type VisionImageResolution string
-
-const (
-	// VisionImageResolutionLow low resolution
-	VisionImageResolutionLow VisionImageResolution = "low"
-	// VisionImageResolutionHigh high resolution
-	VisionImageResolutionHigh VisionImageResolution = "high"
-)
-
-type OpenaiVisionMessageContentImageUrl struct {
-	URL    string                `json:"url"`
-	Detail VisionImageResolution `json:"detail,omitempty"`
-}
-
-type ImageURL struct {
-	Url    string `json:"url,omitempty"`
-	Detail string `json:"detail,omitempty"`
-}
-
-type TextContent struct {
-	Type string `json:"type,omitempty"`
-	Text string `json:"text,omitempty"`
-}
-
-type ImageContent struct {
-	Type     string    `json:"type,omitempty"`
-	ImageURL *ImageURL `json:"image_url,omitempty"`
-}
-
-const (
-	ContentTypeText     = "text"
-	ContentTypeImageURL = "image_url"
-)
-
-type OpenAIMessageContent struct {
-	Type     string    `json:"type,omitempty"`
-	Text     string    `json:"text"`
-	ImageURL *ImageURL `json:"image_url,omitempty"`
-}
-
-func (m Message) IsStringContent() bool {
-	_, ok := m.Content.(string)
-	return ok
-}
-
-func (m Message) StringContent() string {
-	content, ok := m.Content.(string)
-	if ok {
-		return content
-	}
-	contentList, ok := m.Content.([]any)
-	if ok {
-		var contentStr string
-		for _, contentItem := range contentList {
-			contentMap, ok := contentItem.(map[string]any)
-			if !ok {
-				continue
-			}
-			if contentMap["type"] == ContentTypeText {
-				if subStr, ok := contentMap["text"].(string); ok {
-					contentStr += subStr
-				}
-			}
-		}
-		return contentStr
-	}
-	return ""
-}
-
-func (m Message) ParseContent() []OpenAIMessageContent {
-	var contentList []OpenAIMessageContent
-	content, ok := m.Content.(string)
-	if ok {
-		contentList = append(contentList, OpenAIMessageContent{
-			Type: ContentTypeText,
-			Text: content,
-		})
-		return contentList
-	}
-	anyList, ok := m.Content.([]any)
-	if ok {
-		for _, contentItem := range anyList {
-			contentMap, ok := contentItem.(map[string]any)
-			if !ok {
-				continue
-			}
-			switch contentMap["type"] {
-			case ContentTypeText:
-				if subStr, ok := contentMap["text"].(string); ok {
-					contentList = append(contentList, OpenAIMessageContent{
-						Type: ContentTypeText,
-						Text: subStr,
-					})
-				}
-			case ContentTypeImageURL:
-				if subObj, ok := contentMap["image_url"].(map[string]any); ok {
-					contentList = append(contentList, OpenAIMessageContent{
-						Type: ContentTypeImageURL,
-						ImageURL: &ImageURL{
-							Url: subObj["url"].(string),
-						},
-					})
-				}
-			}
-		}
-		return contentList
-	}
-	return nil
-}
-
-const (
-	RelayModeUnknown = iota
-	RelayModeChatCompletions
-	RelayModeCompletions
-	RelayModeEmbeddings
-	RelayModeModerations
-	RelayModeImagesGenerations
-	RelayModeEdits
-	RelayModeAudioSpeech
-	RelayModeAudioTranscription
-	RelayModeAudioTranslation
-=======
->>>>>>> 2cd1a782
 )
 
 // https://platform.openai.com/docs/api-reference/chat
 
-<<<<<<< HEAD
-type ResponseFormat struct {
-	Type string `json:"type,omitempty"`
-}
-
-type GeneralOpenAIRequest struct {
-	Model            string          `json:"model,omitempty"`
-	Messages         []Message       `json:"messages,omitempty"`
-	Prompt           any             `json:"prompt,omitempty"`
-	Stream           bool            `json:"stream,omitempty"`
-	MaxTokens        int             `json:"max_tokens,omitempty"`
-	Temperature      float64         `json:"temperature,omitempty"`
-	TopP             float64         `json:"top_p,omitempty"`
-	N                int             `json:"n,omitempty"`
-	Input            any             `json:"input,omitempty"`
-	Instruction      string          `json:"instruction,omitempty"`
-	Size             string          `json:"size,omitempty"`
-	Functions        any             `json:"functions,omitempty"`
-	FrequencyPenalty float64         `json:"frequency_penalty,omitempty"`
-	PresencePenalty  float64         `json:"presence_penalty,omitempty"`
-	ResponseFormat   *ResponseFormat `json:"response_format,omitempty"`
-	Seed             float64         `json:"seed,omitempty"`
-	Tools            any             `json:"tools,omitempty"`
-	ToolChoice       any             `json:"tool_choice,omitempty"`
-	User             string          `json:"user,omitempty"`
-}
-
-// func (r *GeneralOpenAIRequest) MessagesLen() int {
-// 	switch msgs := r.Messages.(type) {
-// 	case []any:
-// 		return len(msgs)
-// 	case []Message:
-// 		return len(msgs)
-// 	case []VisionMessage:
-// 		return len(msgs)
-// 	case []map[string]any:
-// 		return len(msgs)
-// 	default:
-// 		return 0
-// 	}
-// }
-
-// TextMessages returns messages as []Message
-// func (r *GeneralOpenAIRequest) TextMessages() (messages []Message, err error) {
-// 	if blob, err := json.Marshal(r.Messages); err != nil {
-// 		return nil, errors.Wrap(err, "marshal messages failed")
-// 	} else if err := json.Unmarshal(blob, &messages); err != nil {
-// 		return nil, errors.Wrapf(err, "unmarshal messages failed %q", string(blob))
-// 	} else {
-// 		return messages, nil
-// 	}
-// }
-
-// VisionMessages returns messages as []VisionMessage
-// func (r *GeneralOpenAIRequest) VisionMessages() (messages []VisionMessage, err error) {
-// 	if blob, err := json.Marshal(r.Messages); err != nil {
-// 		return nil, errors.Wrap(err, "marshal vision messages failed")
-// 	} else if err := json.Unmarshal(blob, &messages); err != nil {
-// 		return nil, errors.Wrapf(err, "unmarshal vision messages failed %q", string(blob))
-// 	} else {
-// 		return messages, nil
-// 	}
-// }
-
-func (r GeneralOpenAIRequest) ParseInput() []string {
-	if r.Input == nil {
-		return nil
-	}
-	var input []string
-	switch r.Input.(type) {
-	case string:
-		input = []string{r.Input.(string)}
-	case []any:
-		input = make([]string, 0, len(r.Input.([]any)))
-		for _, item := range r.Input.([]any) {
-			if str, ok := item.(string); ok {
-				input = append(input, str)
-			}
-		}
-	}
-	return input
-}
-
-type ChatRequest struct {
-	Model     string    `json:"model"`
-	Messages  []Message `json:"messages"`
-	MaxTokens int       `json:"max_tokens"`
-}
-
-type TextRequest struct {
-	Model     string    `json:"model"`
-	Messages  []Message `json:"messages"`
-	Prompt    string    `json:"prompt"`
-	MaxTokens int       `json:"max_tokens"`
-	//Stream   bool      `json:"stream"`
-}
-
-// ImageRequest docs: https://platform.openai.com/docs/api-reference/images/create
-type ImageRequest struct {
-	Model          string `json:"model"`
-	Prompt         string `json:"prompt" binding:"required"`
-	N              int    `json:"n,omitempty"`
-	Size           string `json:"size,omitempty"`
-	Quality        string `json:"quality,omitempty"`
-	ResponseFormat string `json:"response_format,omitempty"`
-	Style          string `json:"style,omitempty"`
-	User           string `json:"user,omitempty"`
-}
-
-type WhisperJSONResponse struct {
-	Text string `json:"text,omitempty"`
-}
-
-type WhisperVerboseJSONResponse struct {
-	Task     string    `json:"task,omitempty"`
-	Language string    `json:"language,omitempty"`
-	Duration float64   `json:"duration,omitempty"`
-	Text     string    `json:"text,omitempty"`
-	Segments []Segment `json:"segments,omitempty"`
-}
-
-type Segment struct {
-	Id               int     `json:"id"`
-	Seek             int     `json:"seek"`
-	Start            float64 `json:"start"`
-	End              float64 `json:"end"`
-	Text             string  `json:"text"`
-	Tokens           []int   `json:"tokens"`
-	Temperature      float64 `json:"temperature"`
-	AvgLogprob       float64 `json:"avg_logprob"`
-	CompressionRatio float64 `json:"compression_ratio"`
-	NoSpeechProb     float64 `json:"no_speech_prob"`
-}
-
-type TextToSpeechRequest struct {
-	Model          string  `json:"model" binding:"required"`
-	Input          string  `json:"input" binding:"required"`
-	Voice          string  `json:"voice" binding:"required"`
-	Speed          float64 `json:"speed"`
-	ResponseFormat string  `json:"response_format"`
-}
-
-type Usage struct {
-	PromptTokens     int `json:"prompt_tokens"`
-	CompletionTokens int `json:"completion_tokens"`
-	TotalTokens      int `json:"total_tokens"`
-}
-
-type OpenAIError struct {
-	Message string `json:"message"`
-	Type    string `json:"type"`
-	Param   string `json:"param"`
-	Code    any    `json:"code"`
-}
-
-type OpenAIErrorWithStatusCode struct {
-	OpenAIError
-	StatusCode int `json:"status_code"`
-}
-
-type TextResponse struct {
-	Choices []OpenAITextResponseChoice `json:"choices"`
-	Usage   `json:"usage"`
-	Error   OpenAIError `json:"error"`
-	Content string      `json:"-"`
-}
-
-type OpenAITextResponseChoice struct {
-	Index        int `json:"index"`
-	Message      `json:"message"`
-	FinishReason string `json:"finish_reason"`
-}
-
-type OpenAITextResponse struct {
-	Id      string                     `json:"id"`
-	Model   string                     `json:"model,omitempty"`
-	Object  string                     `json:"object"`
-	Created int64                      `json:"created"`
-	Choices []OpenAITextResponseChoice `json:"choices"`
-	Usage   `json:"usage"`
-}
-
-type OpenAIEmbeddingResponseItem struct {
-	Object    string    `json:"object"`
-	Index     int       `json:"index"`
-	Embedding []float64 `json:"embedding"`
-}
-
-type OpenAIEmbeddingResponse struct {
-	Object string                        `json:"object"`
-	Data   []OpenAIEmbeddingResponseItem `json:"data"`
-	Model  string                        `json:"model"`
-	Usage  `json:"usage"`
-}
-
-type ImageResponse struct {
-	Created int `json:"created"`
-	Data    []struct {
-		Url string `json:"url"`
-	}
-}
-
-type ChatCompletionsStreamResponseChoice struct {
-	Delta struct {
-		Content string `json:"content"`
-	} `json:"delta"`
-	FinishReason *string `json:"finish_reason,omitempty"`
-}
-
-type ChatCompletionsStreamResponse struct {
-	Id      string                                `json:"id"`
-	Object  string                                `json:"object"`
-	Created int64                                 `json:"created"`
-	Model   string                                `json:"model"`
-	Choices []ChatCompletionsStreamResponseChoice `json:"choices"`
-}
-
-type CompletionsStreamResponse struct {
-	Choices []struct {
-		Text         string `json:"text"`
-		FinishReason string `json:"finish_reason"`
-	} `json:"choices"`
-}
-
-=======
->>>>>>> 2cd1a782
 func Relay(c *gin.Context) {
 	relayMode := constant.Path2RelayMode(c.Request.URL.Path)
 	var err *openai.ErrorWithStatusCode
@@ -435,11 +50,7 @@
 			})
 		}
 		channelId := c.GetInt("channel_id")
-<<<<<<< HEAD
-		common.LogError(c.Request.Context(), fmt.Sprintf("relay error (channel #%d): %+v", channelId, err))
-=======
 		logger.Error(c.Request.Context(), fmt.Sprintf("relay error (channel #%d): %s", channelId, err.Message))
->>>>>>> 2cd1a782
 		// https://platform.openai.com/docs/guides/error-codes/api-errors
 		if util.ShouldDisableChannel(&err.Error, err.StatusCode) {
 			channelId := c.GetInt("channel_id")
